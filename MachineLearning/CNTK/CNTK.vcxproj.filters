﻿<?xml version="1.0" encoding="utf-8"?>
<Project ToolsVersion="4.0" xmlns="http://schemas.microsoft.com/developer/msbuild/2003">
  <ItemGroup>
    <ClCompile Include="..\..\Common\ConfigFile.cpp">
      <Filter>Common</Filter>
    </ClCompile>
    <ClCompile Include="..\..\Common\DataReader.cpp">
      <Filter>Common</Filter>
    </ClCompile>
    <ClCompile Include="..\..\Common\DataWriter.cpp">
      <Filter>Common</Filter>
    </ClCompile>
    <ClCompile Include="..\..\Common\File.cpp">
      <Filter>Common</Filter>
    </ClCompile>
    <ClCompile Include="..\..\Common\fileutil.cpp">
      <Filter>Common</Filter>
    </ClCompile>
    <ClCompile Include="ModelEditLanguage.cpp">
      <Filter>Model Editing</Filter>
    </ClCompile>
    <ClCompile Include="ComputationNode.cpp">
      <Filter>Nodes</Filter>
    </ClCompile>
    <ClCompile Include="SimpleNetworkBuilder.cpp">
      <Filter>Network</Filter>
    </ClCompile>
    <ClCompile Include="stdafx.cpp">
      <Filter>Misc</Filter>
    </ClCompile>
    <ClCompile Include="tests.cpp">
      <Filter>Misc</Filter>
    </ClCompile>
    <ClCompile Include="NetworkDescriptionLanguage.cpp">
      <Filter>Network</Filter>
    </ClCompile>
    <ClCompile Include="..\..\Common\TimerUtility.cpp">
      <Filter>Common</Filter>
    </ClCompile>
    <ClCompile Include="CNTK.cpp" />
    <ClCompile Include="..\..\Common\BestGpu.cpp">
      <Filter>GPU Interfacing</Filter>
    </ClCompile>
    <ClCompile Include="Profiler.cpp" />
    <ClCompile Include="ExperimentalNetworkBuilder.cpp">
      <Filter>BrainScript</Filter>
    </ClCompile>
    <ClCompile Include="..\..\BrainScript\BrainScriptEvaluator.cpp">
      <Filter>BrainScript</Filter>
    </ClCompile>
    <ClCompile Include="..\..\BrainScript\BrainScriptParser.cpp">
      <Filter>BrainScript</Filter>
    </ClCompile>
    <ClCompile Include="..\..\BrainScript\BrainScriptTest.cpp">
      <Filter>BrainScript</Filter>
    </ClCompile>
  </ItemGroup>
  <ItemGroup>
    <ClInclude Include="..\..\Common\Include\basetypes.h">
      <Filter>Common\Include</Filter>
    </ClInclude>
    <ClInclude Include="..\..\Common\Include\commandArgUtil.h">
      <Filter>Common\Include</Filter>
    </ClInclude>
    <ClInclude Include="..\..\Common\Include\fileutil.h">
      <Filter>Common\Include</Filter>
    </ClInclude>
    <ClInclude Include="..\..\Common\Include\File.h">
      <Filter>Common\Include</Filter>
    </ClInclude>
    <ClInclude Include="..\..\Common\Include\DataReader.h">
      <Filter>Common\Include</Filter>
    </ClInclude>
    <ClInclude Include="..\..\Common\Include\DataWriter.h">
      <Filter>Common\Include</Filter>
    </ClInclude>
    <ClInclude Include="ComputationNetwork.h">
      <Filter>Network</Filter>
    </ClInclude>
    <ClInclude Include="ComputationNetworkHelper.h">
      <Filter>Network</Filter>
    </ClInclude>
    <ClInclude Include="IComputationNetBuilder.h">
      <Filter>Network</Filter>
    </ClInclude>
    <ClInclude Include="IExecutionEngine.h">
      <Filter>Execution Engine</Filter>
    </ClInclude>
    <ClInclude Include="ModelEditLanguage.h">
      <Filter>Model Editing</Filter>
    </ClInclude>
    <ClInclude Include="ComputationNode.h">
      <Filter>Nodes</Filter>
    </ClInclude>
    <ClInclude Include="NDLNetworkBuilder.h">
      <Filter>Network</Filter>
    </ClInclude>
    <ClInclude Include="NDLUtil.h">
      <Filter>Network</Filter>
    </ClInclude>
    <ClInclude Include="NetworkDescriptionLanguage.h">
      <Filter>Network</Filter>
    </ClInclude>
    <ClInclude Include="SimpleEvaluator.h">
      <Filter>Network</Filter>
    </ClInclude>
    <ClInclude Include="SimpleNetworkBuilder.h">
      <Filter>Network</Filter>
    </ClInclude>
    <ClInclude Include="SimpleOutputWriter.h">
      <Filter>Network</Filter>
    </ClInclude>
    <ClInclude Include="SGD.h">
      <Filter>Network</Filter>
    </ClInclude>
    <ClInclude Include="SynchronousExecutionEngine.h">
      <Filter>Execution Engine</Filter>
    </ClInclude>
    <ClInclude Include="stdafx.h">
      <Filter>Misc</Filter>
    </ClInclude>
    <ClInclude Include="targetver.h">
      <Filter>Misc</Filter>
    </ClInclude>
    <ClInclude Include="..\..\Common\Include\hostname.h">
      <Filter>Common\Include</Filter>
    </ClInclude>
    <ClInclude Include="..\..\Common\Include\TimerUtility.h">
      <Filter>Common\Include</Filter>
    </ClInclude>
    <ClInclude Include="..\..\Common\Include\Basics.h">
      <Filter>Common\Include</Filter>
    </ClInclude>
    <ClInclude Include="..\..\Common\Include\nvml.h">
      <Filter>GPU Interfacing</Filter>
    </ClInclude>
    <ClInclude Include="..\..\Common\Include\minibatchsourcehelpers.h">
      <Filter>Common\Include</Filter>
    </ClInclude>
    <ClInclude Include="..\..\Common\Include\BestGpu.h">
      <Filter>Common\Include</Filter>
    </ClInclude>
    <ClInclude Include="CompositeComputationNodes.h">
      <Filter>Nodes</Filter>
    </ClInclude>
    <ClInclude Include="EvaluationCriterionNodes.h">
      <Filter>Nodes</Filter>
    </ClInclude>
    <ClInclude Include="TrainingCriterionNodes.h">
      <Filter>Nodes</Filter>
    </ClInclude>
    <ClInclude Include="NonlinearityNodes.h">
      <Filter>Nodes</Filter>
    </ClInclude>
    <ClInclude Include="LinearAlgebraNodes.h">
      <Filter>Nodes</Filter>
    </ClInclude>
    <ClInclude Include="ConvolutionalNodes.h">
      <Filter>Nodes</Filter>
    </ClInclude>
    <ClInclude Include="RecurrentNodes.h">
      <Filter>Nodes</Filter>
    </ClInclude>
    <ClInclude Include="InputAndParamNodes.h">
      <Filter>Nodes</Filter>
    </ClInclude>
    <ClInclude Include="DecoderNode.h">
      <Filter>Nodes</Filter>
    </ClInclude>
    <ClInclude Include="MultiNetworksSGD.h">
      <Filter>Network</Filter>
    </ClInclude>
    <ClInclude Include="..\..\Common\CrossProcessMutex.h">
      <Filter>Common\Include</Filter>
    </ClInclude>
<<<<<<< HEAD
    <ClInclude Include="ExperimentalNetworkBuilder.h">
      <Filter>BrainScript</Filter>
    </ClInclude>
    <ClInclude Include="..\..\BrainScript\BrainScriptEvaluator.h">
      <Filter>BrainScript</Filter>
    </ClInclude>
    <ClInclude Include="..\..\BrainScript\BrainScriptObjects.h">
      <Filter>BrainScript</Filter>
    </ClInclude>
    <ClInclude Include="..\..\BrainScript\BrainScriptParser.h">
      <Filter>BrainScript</Filter>
=======
    <ClInclude Include="..\..\Common\Include\Platform.h">
      <Filter>Common\Include</Filter>
    </ClInclude>
    <ClInclude Include="AllReduceDistGradAggregator.h">
      <Filter>Parallelization</Filter>
    </ClInclude>
    <ClInclude Include="DistGradHeader.h">
      <Filter>Parallelization</Filter>
    </ClInclude>
    <ClInclude Include="IDistGradAggregator.h">
      <Filter>Parallelization</Filter>
    </ClInclude>
    <ClInclude Include="MatrixPool.h">
      <Filter>Parallelization</Filter>
    </ClInclude>
    <ClInclude Include="MPIWrapper.h">
      <Filter>Parallelization</Filter>
>>>>>>> e3664ce0
    </ClInclude>
  </ItemGroup>
  <ItemGroup>
    <Text Include="modelEditor.txt">
      <Filter>Model Editing</Filter>
    </Text>
    <Text Include="modelEditorFromScratch.txt">
      <Filter>Model Editing</Filter>
    </Text>
    <Text Include="DefaultMacros.txt">
      <Filter>Misc</Filter>
    </Text>
    <Text Include="..\..\BrainScript\Notes.txt">
      <Filter>BrainScript</Filter>
    </Text>
  </ItemGroup>
  <ItemGroup>
    <Filter Include="Common">
      <UniqueIdentifier>{b3d05c7b-7bcf-4b12-bcb5-dced86717202}</UniqueIdentifier>
    </Filter>
    <Filter Include="Common\Include">
      <UniqueIdentifier>{85226dda-87ba-4da6-af04-563d0ce23b94}</UniqueIdentifier>
    </Filter>
    <Filter Include="Network">
      <UniqueIdentifier>{498bb2e9-53de-4955-970e-813e3f21025b}</UniqueIdentifier>
    </Filter>
    <Filter Include="Model Editing">
      <UniqueIdentifier>{53c3735f-1374-4044-ab58-8a646c95a5e8}</UniqueIdentifier>
    </Filter>
    <Filter Include="Execution Engine">
      <UniqueIdentifier>{3ddfc109-3a90-45f5-91e8-1930759cfe9d}</UniqueIdentifier>
    </Filter>
    <Filter Include="Nodes">
      <UniqueIdentifier>{0b366814-48b2-4619-bf92-85ee24e3cbc1}</UniqueIdentifier>
    </Filter>
    <Filter Include="Misc">
      <UniqueIdentifier>{3c119a92-ffb2-4850-adae-01778324974d}</UniqueIdentifier>
    </Filter>
    <Filter Include="GPU Interfacing">
      <UniqueIdentifier>{8d99b2cc-5209-40e4-8b4b-a7616973ae3b}</UniqueIdentifier>
    </Filter>
<<<<<<< HEAD
    <Filter Include="BrainScript">
      <UniqueIdentifier>{fe2443a1-6323-449f-96be-cbd0f608f382}</UniqueIdentifier>
=======
    <Filter Include="Parallelization">
      <UniqueIdentifier>{a7b81fda-f3ed-4e0f-8c81-ebbd9dae3908}</UniqueIdentifier>
>>>>>>> e3664ce0
    </Filter>
  </ItemGroup>
  <ItemGroup>
    <None Include="prebuild.bat">
      <Filter>Misc</Filter>
    </None>
    <None Include="..\ParseConfig\test.config">
      <Filter>BrainScript</Filter>
    </None>
  </ItemGroup>
</Project><|MERGE_RESOLUTION|>--- conflicted
+++ resolved
@@ -1,265 +1,85 @@
-﻿<?xml version="1.0" encoding="utf-8"?>
-<Project ToolsVersion="4.0" xmlns="http://schemas.microsoft.com/developer/msbuild/2003">
-  <ItemGroup>
-    <ClCompile Include="..\..\Common\ConfigFile.cpp">
-      <Filter>Common</Filter>
-    </ClCompile>
-    <ClCompile Include="..\..\Common\DataReader.cpp">
-      <Filter>Common</Filter>
-    </ClCompile>
-    <ClCompile Include="..\..\Common\DataWriter.cpp">
-      <Filter>Common</Filter>
-    </ClCompile>
-    <ClCompile Include="..\..\Common\File.cpp">
-      <Filter>Common</Filter>
-    </ClCompile>
-    <ClCompile Include="..\..\Common\fileutil.cpp">
-      <Filter>Common</Filter>
-    </ClCompile>
-    <ClCompile Include="ModelEditLanguage.cpp">
-      <Filter>Model Editing</Filter>
-    </ClCompile>
-    <ClCompile Include="ComputationNode.cpp">
-      <Filter>Nodes</Filter>
-    </ClCompile>
-    <ClCompile Include="SimpleNetworkBuilder.cpp">
-      <Filter>Network</Filter>
-    </ClCompile>
-    <ClCompile Include="stdafx.cpp">
-      <Filter>Misc</Filter>
-    </ClCompile>
-    <ClCompile Include="tests.cpp">
-      <Filter>Misc</Filter>
-    </ClCompile>
-    <ClCompile Include="NetworkDescriptionLanguage.cpp">
-      <Filter>Network</Filter>
-    </ClCompile>
-    <ClCompile Include="..\..\Common\TimerUtility.cpp">
-      <Filter>Common</Filter>
-    </ClCompile>
-    <ClCompile Include="CNTK.cpp" />
-    <ClCompile Include="..\..\Common\BestGpu.cpp">
-      <Filter>GPU Interfacing</Filter>
-    </ClCompile>
-    <ClCompile Include="Profiler.cpp" />
-    <ClCompile Include="ExperimentalNetworkBuilder.cpp">
-      <Filter>BrainScript</Filter>
-    </ClCompile>
-    <ClCompile Include="..\..\BrainScript\BrainScriptEvaluator.cpp">
-      <Filter>BrainScript</Filter>
-    </ClCompile>
-    <ClCompile Include="..\..\BrainScript\BrainScriptParser.cpp">
-      <Filter>BrainScript</Filter>
-    </ClCompile>
-    <ClCompile Include="..\..\BrainScript\BrainScriptTest.cpp">
-      <Filter>BrainScript</Filter>
-    </ClCompile>
-  </ItemGroup>
-  <ItemGroup>
-    <ClInclude Include="..\..\Common\Include\basetypes.h">
-      <Filter>Common\Include</Filter>
-    </ClInclude>
-    <ClInclude Include="..\..\Common\Include\commandArgUtil.h">
-      <Filter>Common\Include</Filter>
-    </ClInclude>
-    <ClInclude Include="..\..\Common\Include\fileutil.h">
-      <Filter>Common\Include</Filter>
-    </ClInclude>
-    <ClInclude Include="..\..\Common\Include\File.h">
-      <Filter>Common\Include</Filter>
-    </ClInclude>
-    <ClInclude Include="..\..\Common\Include\DataReader.h">
-      <Filter>Common\Include</Filter>
-    </ClInclude>
-    <ClInclude Include="..\..\Common\Include\DataWriter.h">
-      <Filter>Common\Include</Filter>
-    </ClInclude>
-    <ClInclude Include="ComputationNetwork.h">
-      <Filter>Network</Filter>
-    </ClInclude>
-    <ClInclude Include="ComputationNetworkHelper.h">
-      <Filter>Network</Filter>
-    </ClInclude>
-    <ClInclude Include="IComputationNetBuilder.h">
-      <Filter>Network</Filter>
-    </ClInclude>
-    <ClInclude Include="IExecutionEngine.h">
-      <Filter>Execution Engine</Filter>
-    </ClInclude>
-    <ClInclude Include="ModelEditLanguage.h">
-      <Filter>Model Editing</Filter>
-    </ClInclude>
-    <ClInclude Include="ComputationNode.h">
-      <Filter>Nodes</Filter>
-    </ClInclude>
-    <ClInclude Include="NDLNetworkBuilder.h">
-      <Filter>Network</Filter>
-    </ClInclude>
-    <ClInclude Include="NDLUtil.h">
-      <Filter>Network</Filter>
-    </ClInclude>
-    <ClInclude Include="NetworkDescriptionLanguage.h">
-      <Filter>Network</Filter>
-    </ClInclude>
-    <ClInclude Include="SimpleEvaluator.h">
-      <Filter>Network</Filter>
-    </ClInclude>
-    <ClInclude Include="SimpleNetworkBuilder.h">
-      <Filter>Network</Filter>
-    </ClInclude>
-    <ClInclude Include="SimpleOutputWriter.h">
-      <Filter>Network</Filter>
-    </ClInclude>
-    <ClInclude Include="SGD.h">
-      <Filter>Network</Filter>
-    </ClInclude>
-    <ClInclude Include="SynchronousExecutionEngine.h">
-      <Filter>Execution Engine</Filter>
-    </ClInclude>
-    <ClInclude Include="stdafx.h">
-      <Filter>Misc</Filter>
-    </ClInclude>
-    <ClInclude Include="targetver.h">
-      <Filter>Misc</Filter>
-    </ClInclude>
-    <ClInclude Include="..\..\Common\Include\hostname.h">
-      <Filter>Common\Include</Filter>
-    </ClInclude>
-    <ClInclude Include="..\..\Common\Include\TimerUtility.h">
-      <Filter>Common\Include</Filter>
-    </ClInclude>
-    <ClInclude Include="..\..\Common\Include\Basics.h">
-      <Filter>Common\Include</Filter>
-    </ClInclude>
-    <ClInclude Include="..\..\Common\Include\nvml.h">
-      <Filter>GPU Interfacing</Filter>
-    </ClInclude>
-    <ClInclude Include="..\..\Common\Include\minibatchsourcehelpers.h">
-      <Filter>Common\Include</Filter>
-    </ClInclude>
-    <ClInclude Include="..\..\Common\Include\BestGpu.h">
-      <Filter>Common\Include</Filter>
-    </ClInclude>
-    <ClInclude Include="CompositeComputationNodes.h">
-      <Filter>Nodes</Filter>
-    </ClInclude>
-    <ClInclude Include="EvaluationCriterionNodes.h">
-      <Filter>Nodes</Filter>
-    </ClInclude>
-    <ClInclude Include="TrainingCriterionNodes.h">
-      <Filter>Nodes</Filter>
-    </ClInclude>
-    <ClInclude Include="NonlinearityNodes.h">
-      <Filter>Nodes</Filter>
-    </ClInclude>
-    <ClInclude Include="LinearAlgebraNodes.h">
-      <Filter>Nodes</Filter>
-    </ClInclude>
-    <ClInclude Include="ConvolutionalNodes.h">
-      <Filter>Nodes</Filter>
-    </ClInclude>
-    <ClInclude Include="RecurrentNodes.h">
-      <Filter>Nodes</Filter>
-    </ClInclude>
-    <ClInclude Include="InputAndParamNodes.h">
-      <Filter>Nodes</Filter>
-    </ClInclude>
-    <ClInclude Include="DecoderNode.h">
-      <Filter>Nodes</Filter>
-    </ClInclude>
-    <ClInclude Include="MultiNetworksSGD.h">
-      <Filter>Network</Filter>
-    </ClInclude>
-    <ClInclude Include="..\..\Common\CrossProcessMutex.h">
-      <Filter>Common\Include</Filter>
-    </ClInclude>
-<<<<<<< HEAD
-    <ClInclude Include="ExperimentalNetworkBuilder.h">
-      <Filter>BrainScript</Filter>
-    </ClInclude>
-    <ClInclude Include="..\..\BrainScript\BrainScriptEvaluator.h">
-      <Filter>BrainScript</Filter>
-    </ClInclude>
-    <ClInclude Include="..\..\BrainScript\BrainScriptObjects.h">
-      <Filter>BrainScript</Filter>
-    </ClInclude>
-    <ClInclude Include="..\..\BrainScript\BrainScriptParser.h">
-      <Filter>BrainScript</Filter>
-=======
-    <ClInclude Include="..\..\Common\Include\Platform.h">
-      <Filter>Common\Include</Filter>
-    </ClInclude>
-    <ClInclude Include="AllReduceDistGradAggregator.h">
-      <Filter>Parallelization</Filter>
-    </ClInclude>
-    <ClInclude Include="DistGradHeader.h">
-      <Filter>Parallelization</Filter>
-    </ClInclude>
-    <ClInclude Include="IDistGradAggregator.h">
-      <Filter>Parallelization</Filter>
-    </ClInclude>
-    <ClInclude Include="MatrixPool.h">
-      <Filter>Parallelization</Filter>
-    </ClInclude>
-    <ClInclude Include="MPIWrapper.h">
-      <Filter>Parallelization</Filter>
->>>>>>> e3664ce0
-    </ClInclude>
-  </ItemGroup>
-  <ItemGroup>
-    <Text Include="modelEditor.txt">
-      <Filter>Model Editing</Filter>
-    </Text>
-    <Text Include="modelEditorFromScratch.txt">
-      <Filter>Model Editing</Filter>
-    </Text>
-    <Text Include="DefaultMacros.txt">
-      <Filter>Misc</Filter>
-    </Text>
-    <Text Include="..\..\BrainScript\Notes.txt">
-      <Filter>BrainScript</Filter>
-    </Text>
-  </ItemGroup>
-  <ItemGroup>
-    <Filter Include="Common">
-      <UniqueIdentifier>{b3d05c7b-7bcf-4b12-bcb5-dced86717202}</UniqueIdentifier>
-    </Filter>
-    <Filter Include="Common\Include">
-      <UniqueIdentifier>{85226dda-87ba-4da6-af04-563d0ce23b94}</UniqueIdentifier>
-    </Filter>
-    <Filter Include="Network">
-      <UniqueIdentifier>{498bb2e9-53de-4955-970e-813e3f21025b}</UniqueIdentifier>
-    </Filter>
-    <Filter Include="Model Editing">
-      <UniqueIdentifier>{53c3735f-1374-4044-ab58-8a646c95a5e8}</UniqueIdentifier>
-    </Filter>
-    <Filter Include="Execution Engine">
-      <UniqueIdentifier>{3ddfc109-3a90-45f5-91e8-1930759cfe9d}</UniqueIdentifier>
-    </Filter>
-    <Filter Include="Nodes">
-      <UniqueIdentifier>{0b366814-48b2-4619-bf92-85ee24e3cbc1}</UniqueIdentifier>
-    </Filter>
-    <Filter Include="Misc">
-      <UniqueIdentifier>{3c119a92-ffb2-4850-adae-01778324974d}</UniqueIdentifier>
-    </Filter>
-    <Filter Include="GPU Interfacing">
-      <UniqueIdentifier>{8d99b2cc-5209-40e4-8b4b-a7616973ae3b}</UniqueIdentifier>
-    </Filter>
-<<<<<<< HEAD
-    <Filter Include="BrainScript">
-      <UniqueIdentifier>{fe2443a1-6323-449f-96be-cbd0f608f382}</UniqueIdentifier>
-=======
-    <Filter Include="Parallelization">
-      <UniqueIdentifier>{a7b81fda-f3ed-4e0f-8c81-ebbd9dae3908}</UniqueIdentifier>
->>>>>>> e3664ce0
-    </Filter>
-  </ItemGroup>
-  <ItemGroup>
-    <None Include="prebuild.bat">
-      <Filter>Misc</Filter>
-    </None>
-    <None Include="..\ParseConfig\test.config">
-      <Filter>BrainScript</Filter>
-    </None>
-  </ItemGroup>
+﻿<?xml version="1.0" encoding="utf-8"?>
+<Project ToolsVersion="4.0" xmlns="http://schemas.microsoft.com/developer/msbuild/2003">
+  <ItemGroup>
+    <ClCompile Include="..\..\BrainScript\BrainScriptEvaluator.cpp" />
+    <ClCompile Include="..\..\BrainScript\BrainScriptParser.cpp" />
+    <ClCompile Include="..\..\BrainScript\BrainScriptTest.cpp" />
+    <ClCompile Include="..\..\Common\BestGpu.cpp" />
+    <ClCompile Include="..\..\Common\ConfigFile.cpp" />
+    <ClCompile Include="..\..\Common\DataReader.cpp" />
+    <ClCompile Include="..\..\Common\DataWriter.cpp" />
+    <ClCompile Include="..\..\Common\File.cpp" />
+    <ClCompile Include="..\..\Common\fileutil.cpp" />
+    <ClCompile Include="..\..\Common\TimerUtility.cpp" />
+    <ClCompile Include="CNTK.cpp" />
+    <ClCompile Include="ComputationNode.cpp" />
+    <ClCompile Include="ExperimentalNetworkBuilder.cpp" />
+    <ClCompile Include="ModelEditLanguage.cpp" />
+    <ClCompile Include="NetworkDescriptionLanguage.cpp" />
+    <ClCompile Include="SimpleNetworkBuilder.cpp" />
+    <ClCompile Include="Profiler.cpp" />
+    <ClCompile Include="stdafx.cpp" />
+    <ClCompile Include="tests.cpp" />
+  </ItemGroup>
+  <ItemGroup>
+    <ClInclude Include="..\..\BrainScript\BrainScriptEvaluator.h" />
+    <ClInclude Include="..\..\BrainScript\BrainScriptObjects.h" />
+    <ClInclude Include="..\..\BrainScript\BrainScriptParser.h" />
+    <ClInclude Include="..\..\Common\CrossProcessMutex.h" />
+    <ClInclude Include="..\..\Common\Include\basetypes.h" />
+    <ClInclude Include="..\..\Common\Include\Basics.h" />
+    <ClInclude Include="..\..\Common\Include\BestGpu.h" />
+    <ClInclude Include="..\..\Common\Include\commandArgUtil.h" />
+    <ClInclude Include="..\..\Common\Include\DataReader.h" />
+    <ClInclude Include="..\..\Common\Include\DataWriter.h" />
+    <ClInclude Include="..\..\Common\Include\File.h" />
+    <ClInclude Include="..\..\Common\Include\fileutil.h" />
+    <ClInclude Include="..\..\Common\Include\hostname.h" />
+    <ClInclude Include="..\..\Common\Include\minibatchsourcehelpers.h" />
+    <ClInclude Include="..\..\Common\Include\nvml.h" />
+    <ClInclude Include="..\..\Common\Include\Platform.h" />
+    <ClInclude Include="..\..\Common\Include\TimerUtility.h" />
+    <ClInclude Include="CompositeComputationNodes.h" />
+    <ClInclude Include="AllReduceDistGradAggregator.h" />
+    <ClInclude Include="ComputationNetwork.h" />
+    <ClInclude Include="ComputationNetworkHelper.h" />
+    <ClInclude Include="ComputationNode.h" />
+    <ClInclude Include="ConvolutionalNodes.h" />
+    <ClInclude Include="DistGradHeader.h" />
+    <ClInclude Include="IDistGradAggregator.h" />
+    <ClInclude Include="MPIWrapper.h" />
+    <ClInclude Include="DecoderNode.h" />
+    <ClInclude Include="EvaluationCriterionNodes.h" />
+    <ClInclude Include="ExperimentalNetworkBuilder.h" />
+    <ClInclude Include="IComputationNetBuilder.h" />
+    <ClInclude Include="IExecutionEngine.h" />
+    <ClInclude Include="InputAndParamNodes.h" />
+    <ClInclude Include="LinearAlgebraNodes.h" />
+    <ClInclude Include="MatrixPool.h" />
+    <ClInclude Include="ModelEditLanguage.h" />
+    <ClInclude Include="MultiNetworksSGD.h" />
+    <ClInclude Include="NDLNetworkBuilder.h" />
+    <ClInclude Include="NDLUtil.h" />
+    <ClInclude Include="NetworkDescriptionLanguage.h" />
+    <ClInclude Include="NonlinearityNodes.h" />
+    <ClInclude Include="RecurrentNodes.h" />
+    <ClInclude Include="SimpleEvaluator.h" />
+    <ClInclude Include="SimpleOutputWriter.h" />
+    <ClInclude Include="SGD.h" />
+    <ClInclude Include="SimpleNetworkBuilder.h" />
+    <ClInclude Include="stdafx.h" />
+    <ClInclude Include="SynchronousExecutionEngine.h" />
+    <ClInclude Include="targetver.h" />
+    <ClInclude Include="TrainingCriterionNodes.h" />
+  </ItemGroup>
+  <ItemGroup>
+    <None Include="..\ParseConfig\test.config" />
+    <None Include="prebuild.bat" />
+  </ItemGroup>
+  <ItemGroup>
+    <Text Include="..\..\BrainScript\Notes.txt" />
+    <Text Include="DefaultMacros.txt" />
+    <Text Include="modelEditor.txt" />
+    <Text Include="modelEditorFromScratch.txt" />
+  </ItemGroup>
 </Project>