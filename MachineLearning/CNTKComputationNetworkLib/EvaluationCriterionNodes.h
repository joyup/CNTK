//
// <copyright file="EvaluationCriterionNodes.h" company="Microsoft">
//     Copyright (c) Microsoft Corporation.  All rights reserved.
// </copyright>
//
#pragma once

#include <map>
#include <string>
#include <vector>
#include <stdexcept>
#include <list>
#include <memory>
#include "ComputationNode.h"

namespace Microsoft { namespace MSR { namespace CNTK {
    //note: to save computation the gradient may be scaled by an constant. 

    // -----------------------------------------------------------------------
    // ErrorPredictionNode (label, prediction)    --TODO: is that correct?
    // -----------------------------------------------------------------------

    template<class ElemType>
    class ErrorPredictionNode : public ComputationNodeNonLooping/*ComputationNode*/<ElemType>, public NumInputs<2>
    {
        typedef ComputationNodeNonLooping<ElemType> Base; UsingComputationNodeMembersBoilerplate;
        static const std::wstring TypeName() { return L"ErrorPrediction"; }
    public:
        ErrorPredictionNode(DEVICEID_TYPE deviceId, const wstring & name) :
<<<<<<< HEAD
            ComputationNodeNonLooping<ElemType>(deviceId, name),
            m_maxIndexes0(deviceId), m_maxIndexes1(deviceId), m_maxValues(deviceId)
=======
            Base(deviceId, name),
            m_maxIndexes0(deviceId), m_maxIndexes1(deviceId), m_maxValues(deviceId)
>>>>>>> 5ec80fb0
        { }

        void Reset()
        {
        }

        virtual void ComputeInputPartial(const size_t /*inputIndex*/)  //scaled by 2*number of elements in the Matrix<ElemType>
        {
            LogicError("ErrorPrediction is used for evaluation only.");
        }

        virtual void /*ComputationNodeNonLooping::*/EvaluateThisNodeNonLooping() override
        {
            EvaluateThisNodeS(FunctionValues(), Inputs(0)->FunctionValues(), Inputs(1)->FunctionValues(), m_maxIndexes0, m_maxIndexes1, m_maxValues, shared_from_this());
        }

        void EvaluateThisNodeS(Matrix<ElemType>& functionValues, const Matrix<ElemType>& inputFunctionValues0, const Matrix<ElemType>& inputFunctionValues1, Matrix<ElemType>& maxIndexes0, Matrix<ElemType>& maxIndexes1, Matrix<ElemType>& maxValues, ComputationNodePtr curNode)
        {
            inputFunctionValues0.VectorMax(maxIndexes0, maxValues, true);
            inputFunctionValues1.VectorMax(maxIndexes1, maxValues, true);
            curNode->MaskMissingColumnsToZero(maxIndexes0); //we are fine since it will only be called with full minibatch
            curNode->MaskMissingColumnsToZero(maxIndexes1);
            functionValues.AssignNumOfDiff(maxIndexes0, maxIndexes1);
        #if NANCHECK
            functionValues.HasNan("ErrorPrediction");
        #endif
#if DUMPOUTPUT
            functionValues.Print("ErrorPredictionNode");
#endif
        }

        virtual void /*ComputationNodeBase::*/Validate(bool isFinalValidationPass) override
        {
            Base::Validate(isFinalValidationPass);

            size_t index = 0;
            // TODO: use dynamic_pointer_cast instead
            if (Inputs(index)->OperationName() == OperationNameOf(LearnableParameter))
            {
                size_t rows = Inputs(index)->GetNumRows() == 0? Inputs(1-index)->GetNumRows() : Inputs(index)->GetNumRows();
                size_t cols = Inputs(index)->GetNumCols() == 0? Inputs(1-index)->GetNumCols() : Inputs(index)->GetNumCols();
                Inputs(index)->Resize(rows, cols);
            }

            index = 1;
            if (Inputs(index)->OperationName() == OperationNameOf(LearnableParameter))
            {
                size_t rows = Inputs(index)->GetNumRows() == 0? Inputs(1-index)->GetNumRows() : Inputs(index)->GetNumRows();
                size_t cols = Inputs(index)->GetNumCols() == 0? Inputs(1-index)->GetNumCols() : Inputs(index)->GetNumCols();
                Inputs(index)->Resize(rows, cols);
                m_maxIndexes0.Resize(1,cols);
                m_maxIndexes1.Resize(1,cols);
                m_maxValues.Resize(1,cols);
            }

            //if (Inputs(0)->GetNumRows() == 0 || Inputs(1)->GetNumRows() == 0)
            //    LogicError("ErrorPrediction operation: one of the operands has 0 elements.");

            if (isFinalValidationPass)
                if (!(Inputs(0)->GetNumRows() == Inputs(1)->GetNumRows() && Inputs(0)->GetNumCols() == Inputs(1)->GetNumCols()))
                {
                    LogicError("The Matrix dimension in the ErrorPrediction operation does not match.");
                }       

            Resize(1,1);
            m_pMBLayout = nullptr;    // this node does not hold mini-batch data
            InferImageDimsFromInputs(); 

            // resize the temporaries to their proper size
            size_t cols = Inputs(0)->GetNumCols();
            m_maxIndexes0.Resize(1,cols);
            m_maxIndexes1.Resize(1,cols);
            m_maxValues.Resize(1,cols);
        }

        virtual void InferImageDimsFromInputs()
        {
            InferImageDimsFromInput(0, false);

            m_outputChannels = 1;
            m_outputWidth = 1;
            m_outputHeight = 1;        
        }

        //virtual void AttachInputs(const ComputationNodePtr leftNode, const ComputationNodePtr rightNode) 
        //{
        //    m_children.resize(2);
        //    m_children[0] = leftNode;
        //    m_children[1] = rightNode;
        //}

        virtual void MoveMatricesToDevice(const DEVICEID_TYPE deviceId)
        {
            Base::MoveMatricesToDevice(deviceId);
            m_maxIndexes0.TransferToDeviceIfNotThereAndNotAutoPlace(deviceId, true);
            m_maxIndexes1.TransferToDeviceIfNotThereAndNotAutoPlace(deviceId, true);
            m_maxValues.TransferToDeviceIfNotThereAndNotAutoPlace(deviceId, true);
        }

        virtual void CopyTo(const ComputationNodePtr nodeP, const std::wstring& newName, const CopyNodeFlags flags) const
        {
            Base::CopyTo(nodeP, newName, flags);
            if (flags & CopyNodeFlags::copyNodeValue)
            {
                auto node = dynamic_pointer_cast<ErrorPredictionNode<ElemType>>(nodeP);
                node->m_maxIndexes0 = m_maxIndexes0;
                node->m_maxIndexes1 = m_maxIndexes1;
                node->m_maxValues = m_maxValues;
            }
        }
protected:
        virtual bool NodeDoesItsOwnCustomizedMissingColumnsMasking() { return true; }

    private:
        Matrix<ElemType> m_maxIndexes0, m_maxIndexes1;
        Matrix<ElemType> m_maxValues;
    };

    template class ErrorPredictionNode<float>; 
    template class ErrorPredictionNode<double>;

}}}<|MERGE_RESOLUTION|>--- conflicted
+++ resolved
@@ -27,13 +27,8 @@
         static const std::wstring TypeName() { return L"ErrorPrediction"; }
     public:
         ErrorPredictionNode(DEVICEID_TYPE deviceId, const wstring & name) :
-<<<<<<< HEAD
-            ComputationNodeNonLooping<ElemType>(deviceId, name),
-            m_maxIndexes0(deviceId), m_maxIndexes1(deviceId), m_maxValues(deviceId)
-=======
             Base(deviceId, name),
             m_maxIndexes0(deviceId), m_maxIndexes1(deviceId), m_maxValues(deviceId)
->>>>>>> 5ec80fb0
         { }
 
         void Reset()
