#pragma once

#include <unordered_map>
#include "simplesenonehmm.h"
#include "latticearchive.h"
#include "latticesource.h"
#include "ssematrix.h"
#include "Matrix.h"
#include "CUDAPageLockedMemAllocator.h"

#pragma warning (disable: 4127) // conditional expression is constant

namespace msra { namespace lattices {
    template<class ElemType>
    class GammaCalculation
    {
        bool cpumode;
    public:
        GammaCalculation() : cpumode(false)
        {
            initialmark = false;
            lmf = 14.0f; // Note that 9 was best for Fisher  --these should best be configurable
            wp = 0.0f;
            amf = 14.0f;
            boostmmifactor = 0.0f;
            seqsMBRmode = false;
        }
        ~GammaCalculation()
        {

        }

        void init(msra::asr::simplesenonehmm hset, int DeviceId)
        {
            m_deviceid = DeviceId;
            if (!initialmark)
            {
                m_hset = hset;
                m_maxframenum = 0;

                // prep for parallel implementation (CUDA)
                parallellattice.setdevice(DeviceId);
                    
                if (parallellattice.enabled())                   // send hmm set to GPU if GPU computation enabled
                    parallellattice.entercomputation(m_hset, mbrclassdef);       // cache senone2classmap if mpemode 
                initialmark = true;
            }
        }
            
            
        void calgammaformb( Microsoft::MSR::CNTK::Matrix<ElemType>& functionValues, 
                            std::vector<shared_ptr<const msra::dbn::latticepair>> &lattices, 
                            const Microsoft::MSR::CNTK::Matrix<ElemType>& loglikelihood,
                            Microsoft::MSR::CNTK::Matrix<ElemType>&  labels, 
                            Microsoft::MSR::CNTK::Matrix<ElemType>& gammafromlattice, 
                            std::vector<size_t> &uids, std::vector<size_t> &boundaries,
                            size_t samplesInRecurrentStep, /* numParallelUtterance ? */
                            std::shared_ptr<Microsoft::MSR::CNTK::MBLayout> pMBLayout, 
                            std::vector<size_t> &extrauttmap, 
                            bool doreferencealign)
        {
            //check total frame number to be added ?
            //int deviceid = loglikelihood.GetDeviceId();
            size_t boundaryframenum;
            std::vector<size_t> validframes;                // [s] cursor pointing to next utterance begin within a single parallel sequence [s]
            validframes.assign(samplesInRecurrentStep, 0);
            ElemType objectValue = 0.0;
            //convert from Microsoft::MSR::CNTK::Matrix to  msra::math::ssematrixbase
            size_t numrows = loglikelihood.GetNumRows();
            size_t numcols = loglikelihood.GetNumCols();                
            Microsoft::MSR::CNTK::Matrix<ElemType> tempmatrix(m_deviceid);

            //copy loglikelihood to pred
            if (numcols > pred.cols())
            {
                pred.resize(numrows, numcols);
                dengammas.resize(numrows, numcols);
            }

            if (doreferencealign)
                labels.SetValue((ElemType)(0.0f));

            size_t T = numcols / samplesInRecurrentStep;        // number of time steps in minibatch           
            if (samplesInRecurrentStep > 1)
            {
                assert(extrauttmap.size() == lattices.size());
                assert(T == pMBLayout->GetNumTimeSteps());
            }

            size_t mapi = 0;                // parallel-sequence index for utterance [i]
            // cal gamma for each utterance
            size_t ts = 0;
            for (size_t i = 0; i < lattices.size(); i++)
            {
                const size_t numframes = lattices[i]->getnumframes();

                msra::dbn::matrixstripe predstripe(pred, ts, numframes);           // logLLs for this utterance                    
                msra::dbn::matrixstripe dengammasstripe(dengammas, ts, numframes); // denominator gammas

                if (samplesInRecurrentStep == 1)  // no sequence parallelism
                {
                    tempmatrix = loglikelihood.ColumnSlice(ts, numframes);
                    //if (m_deviceid == CPUDEVICE)
                    {
                        CopyFromCNTKMatrixToSSEMatrix(tempmatrix, numframes, predstripe);
                    }

                    if (m_deviceid != CPUDEVICE)
                        parallellattice.setloglls(tempmatrix);
                }
                else                   // multiple parallel sequences
                {
<<<<<<< HEAD
                    // get number of frames for the utterance
                    mapi = extrauttmap[i];          // parallel-sequence index; in case of >1 utterance within this parallel sequence, this is in order of concatenation

                    // scan MBLayout for end of utterance
                    size_t mapframenum = SIZE_MAX;         // duration of utterance [i] as determined from MBLayout
                    for (size_t t = validframes[mapi]; t < T; t++)
=======
                    //get frame number for each utterance
                    mapi = extrauttmap[i];  // map from utterance id to parallel utterance id 
                        
                    for (size_t j = validframes[mapi]; j < mbsize; j++)
>>>>>>> af415465
                    {
                        // TODO: Adapt this to new MBLayout, m_sequences would be easier to work off.
                        if (pMBLayout->IsEnd(mapi,t))
                        {
                            mapframenum = t - validframes[mapi] + 1;
                            break;
                        }
                    }

                    // must match the explicit information we get from the reader
                    if (numframes != mapframenum)
                        LogicError("gammacalculation: IsEnd() not working, numframes (%d) vs. mapframenum (%d)", (int)numframes, (int)mapframenum);
                    assert(numframes == mapframenum);

                    if (numframes > tempmatrix.GetNumCols())
                        tempmatrix.Resize(numrows, numframes);

                    Microsoft::MSR::CNTK::Matrix<ElemType> loglikelihoodForCurrentParallelUtterance = loglikelihood.ColumnSlice(mapi + (validframes[mapi] * samplesInRecurrentStep), ((numframes - 1) * samplesInRecurrentStep) + 1);
                    tempmatrix.CopyColumnsStrided(loglikelihoodForCurrentParallelUtterance, numframes, samplesInRecurrentStep, 1);

                    //if (doreferencealign || m_deviceid == CPUDEVICE)
                    {
                        CopyFromCNTKMatrixToSSEMatrix(tempmatrix, numframes, predstripe);
                    }

                    if (m_deviceid != CPUDEVICE)
                    {                            
                        parallellattice.setloglls(tempmatrix);
                    }
                }
                    
                array_ref<size_t> uidsstripe(&uids[ts], numframes);
                    
                if (doreferencealign)
                {
                    boundaryframenum = numframes;                        
                }
                else
                    boundaryframenum = 0;
                array_ref<size_t> boundariesstripe(&boundaries[ts], boundaryframenum);                    
                    
                double numavlogp = 0;
                foreach_column(t, dengammasstripe)     // we do not allocate memory for numgamma now, should be the same as numgammasstripe
                {
                    const size_t s = uidsstripe[t ];
                    numavlogp += predstripe(s, t) / amf;
                }
                numavlogp /= numframes;
                    
                //auto_timer dengammatimer;
                double denavlogp = lattices[i]->second.forwardbackward(parallellattice,
                    (const msra::math::ssematrixbase &) predstripe, (const msra::asr::simplesenonehmm &) m_hset,
                    (msra::math::ssematrixbase &) dengammasstripe, (msra::math::ssematrixbase &) gammasbuffer/*empty, not used*/,
                    lmf, wp, amf, boostmmifactor, seqsMBRmode, uidsstripe, boundariesstripe);
                objectValue += (ElemType)((numavlogp - denavlogp) * numframes);
                   
                if (samplesInRecurrentStep == 1)
                {
                    tempmatrix = gammafromlattice.ColumnSlice(ts, numframes);
                }

                //copy gamma to tempmatrix
                if (m_deviceid == CPUDEVICE)
                {
                    CopyFromSSEMatrixToCNTKMatrix(dengammas, numrows, numframes, tempmatrix, gammafromlattice.GetDeviceId());
                }
                else
                    parallellattice.getgamma(tempmatrix);

                // set gamma for multi channel
                if (samplesInRecurrentStep > 1)
                {
                    Microsoft::MSR::CNTK::Matrix<ElemType> gammaFromLatticeForCurrentParallelUtterance = gammafromlattice.ColumnSlice(mapi + (validframes[mapi] * samplesInRecurrentStep), ((numframes - 1) * samplesInRecurrentStep) + 1);
                    gammaFromLatticeForCurrentParallelUtterance.CopyColumnsStrided(tempmatrix, numframes, 1, samplesInRecurrentStep);
                }

                if (doreferencealign)
                {
                    for (size_t nframe = 0; nframe < numframes; nframe++)
                    {
                        size_t uid = uidsstripe[nframe];
                        if (samplesInRecurrentStep > 1)
                            labels(uid, (nframe + validframes[mapi])*samplesInRecurrentStep + mapi) = 1.0;
                        else
                            labels(uid, ts+nframe) = 1.0;
                    }
                }
                if (samplesInRecurrentStep > 1)
                    validframes[mapi] += numframes;             // advance the cursor within the parallel sequence
                fprintf(stderr, "dengamma value %f\n", denavlogp);
                ts += numframes;
            }       
            functionValues.SetValue(objectValue);
        }

    private:
        // Helper methods for copying between ssematrix objects and CNTK matrices
        void CopyFromCNTKMatrixToSSEMatrix(const Microsoft::MSR::CNTK::Matrix<ElemType>& src, size_t numCols, msra::math::ssematrixbase& dest)
        {
            if (!std::is_same<ElemType, float>::value)
            {
                LogicError("Cannot copy between a SSE matrix and a non-float type CNTK Matrix object!");
            }

            size_t numRows = src.GetNumRows();
            const Microsoft::MSR::CNTK::Matrix<ElemType> srcSlice = src.ColumnSlice(0, numCols);
            if ((m_intermediateCUDACopyBuffer == nullptr) || (m_intermediateCUDACopyBufferSize < srcSlice.GetNumElements()))
            {
                m_intermediateCUDACopyBuffer = AllocateIntermediateBuffer(srcSlice.GetDeviceId(), srcSlice.GetNumElements());
                m_intermediateCUDACopyBufferSize = srcSlice.GetNumElements();
            }

            ElemType* pBuf = m_intermediateCUDACopyBuffer.get();
            srcSlice.CopyToArray(pBuf, m_intermediateCUDACopyBufferSize);
            if (pBuf != m_intermediateCUDACopyBuffer.get())
            {
                LogicError("Unexpected re-allocation of destination CPU buffer in Matrix::CopyToArray!");
            }
            
            if ((dest.getcolstride() == dest.rows()) && (numRows == dest.rows()))
            {
                memcpy(&dest(0, 0), (float*)pBuf, sizeof(ElemType) * numRows * numCols);
            }
            else
            {
                // We need to copy columnwise
                for (size_t i = 0; i < numCols; ++i)
                {
                    memcpy(&dest(0, i), (float*)(pBuf + (i * numRows)), sizeof(ElemType) * numRows);
                }
            }
        }

        void CopyFromSSEMatrixToCNTKMatrix(const msra::math::ssematrixbase& src, size_t numRows, size_t numCols, Microsoft::MSR::CNTK::Matrix<ElemType>& dest, int deviceId)
        {
            if (!std::is_same<ElemType, float>::value)
            {
                LogicError("Cannot copy between a SSE matrix and a non-float type CNTK Matrix object!");
            }

            size_t numElements = numRows * numCols;
            if ((m_intermediateCUDACopyBuffer == nullptr) || (m_intermediateCUDACopyBufferSize < numElements))
            {
                m_intermediateCUDACopyBuffer = AllocateIntermediateBuffer(deviceId, numElements);
                m_intermediateCUDACopyBufferSize = numElements;
            }

            if ((src.getcolstride() == src.rows()) && (numRows == src.rows()))
            {
                memcpy((float*)m_intermediateCUDACopyBuffer.get(), &src(0, 0), sizeof(float) * numRows * numCols);
            }
            else
            {
                // We need to copy columnwise
                for (size_t i = 0; i < numCols; ++i)
                {
                    memcpy((float*)(m_intermediateCUDACopyBuffer.get() + (i * numRows)), &src(0, i), sizeof(float) * numRows);
                }
            }

            dest.SetValue(numRows, numCols, deviceId, m_intermediateCUDACopyBuffer.get(), 0);
        }

        // TODO: This function is duplicate of the one in HTLMLFReader.
        // This should be moved to a common utils library and removed from here as well as HTLMLFReader
        unique_ptr<Microsoft::MSR::CNTK::CUDAPageLockedMemAllocator>& GetCUDAAllocator(int deviceID)
        {
            if (m_cudaAllocator != nullptr)
            {
                if (m_cudaAllocator->GetDeviceId() != deviceID)
                {
                    m_cudaAllocator.reset(nullptr);
                }
            }

            if (m_cudaAllocator == nullptr)
            {
                m_cudaAllocator.reset(new Microsoft::MSR::CNTK::CUDAPageLockedMemAllocator(deviceID));
            }

            return m_cudaAllocator;
        }

        // TODO: This function is duplicate of the one in HTLMLFReader.
        // This should be moved to a common utils library and removed from here as well as HTLMLFReader
        std::shared_ptr<ElemType> AllocateIntermediateBuffer(int deviceID, size_t numElements)
        {
            if (deviceID >= 0)
            {
                // Use pinned memory for GPU devices for better copy performance
                size_t totalSize = sizeof(ElemType) * numElements;
                return std::shared_ptr<ElemType>((ElemType*)GetCUDAAllocator(deviceID)->Malloc(totalSize), [this, deviceID](ElemType* p) {
                    this->GetCUDAAllocator(deviceID)->Free((char*)p);
                });
            }
            else
            {
                return std::shared_ptr<ElemType>(new ElemType[numElements], [](ElemType* p) {
                    delete[] p;
                });
            }
        }
            
    protected:
        msra::asr::simplesenonehmm m_hset;
        msra::lattices::lattice::parallelstate parallellattice;
        msra::lattices::mbrclassdefinition mbrclassdef = msra::lattices::senone;    // defines the unit for minimum bayesian risk
        bool initialmark;
        msra::dbn::matrix dengammas;
        msra::dbn::matrix pred;
        int m_deviceid;  //-1: cpu
        size_t m_maxframenum;
        float lmf ; // Note that 9 was best for Fisher  --these should best be configurable
        float wp ;
        float amf;
        msra::dbn::matrix gammasbuffer;
        vector<size_t> boundary;
        float boostmmifactor;
        bool seqsMBRmode;

    private:
        std::unique_ptr<Microsoft::MSR::CNTK::CUDAPageLockedMemAllocator> m_cudaAllocator;
        std::shared_ptr<ElemType> m_intermediateCUDACopyBuffer;
        size_t m_intermediateCUDACopyBufferSize;
    };
}}
<|MERGE_RESOLUTION|>--- conflicted
+++ resolved
@@ -1,351 +1,344 @@
-#pragma once
-
-#include <unordered_map>
-#include "simplesenonehmm.h"
-#include "latticearchive.h"
-#include "latticesource.h"
-#include "ssematrix.h"
-#include "Matrix.h"
-#include "CUDAPageLockedMemAllocator.h"
-
-#pragma warning (disable: 4127) // conditional expression is constant
-
-namespace msra { namespace lattices {
-    template<class ElemType>
-    class GammaCalculation
-    {
-        bool cpumode;
-    public:
-        GammaCalculation() : cpumode(false)
-        {
-            initialmark = false;
-            lmf = 14.0f; // Note that 9 was best for Fisher  --these should best be configurable
-            wp = 0.0f;
-            amf = 14.0f;
-            boostmmifactor = 0.0f;
-            seqsMBRmode = false;
-        }
-        ~GammaCalculation()
-        {
-
-        }
-
-        void init(msra::asr::simplesenonehmm hset, int DeviceId)
-        {
-            m_deviceid = DeviceId;
-            if (!initialmark)
-            {
-                m_hset = hset;
-                m_maxframenum = 0;
-
-                // prep for parallel implementation (CUDA)
-                parallellattice.setdevice(DeviceId);
-                    
-                if (parallellattice.enabled())                   // send hmm set to GPU if GPU computation enabled
-                    parallellattice.entercomputation(m_hset, mbrclassdef);       // cache senone2classmap if mpemode 
-                initialmark = true;
-            }
-        }
-            
-            
-        void calgammaformb( Microsoft::MSR::CNTK::Matrix<ElemType>& functionValues, 
-                            std::vector<shared_ptr<const msra::dbn::latticepair>> &lattices, 
-                            const Microsoft::MSR::CNTK::Matrix<ElemType>& loglikelihood,
-                            Microsoft::MSR::CNTK::Matrix<ElemType>&  labels, 
-                            Microsoft::MSR::CNTK::Matrix<ElemType>& gammafromlattice, 
-                            std::vector<size_t> &uids, std::vector<size_t> &boundaries,
-                            size_t samplesInRecurrentStep, /* numParallelUtterance ? */
-                            std::shared_ptr<Microsoft::MSR::CNTK::MBLayout> pMBLayout, 
-                            std::vector<size_t> &extrauttmap, 
-                            bool doreferencealign)
-        {
-            //check total frame number to be added ?
-            //int deviceid = loglikelihood.GetDeviceId();
-            size_t boundaryframenum;
-            std::vector<size_t> validframes;                // [s] cursor pointing to next utterance begin within a single parallel sequence [s]
-            validframes.assign(samplesInRecurrentStep, 0);
-            ElemType objectValue = 0.0;
-            //convert from Microsoft::MSR::CNTK::Matrix to  msra::math::ssematrixbase
-            size_t numrows = loglikelihood.GetNumRows();
-            size_t numcols = loglikelihood.GetNumCols();                
-            Microsoft::MSR::CNTK::Matrix<ElemType> tempmatrix(m_deviceid);
-
-            //copy loglikelihood to pred
-            if (numcols > pred.cols())
-            {
-                pred.resize(numrows, numcols);
-                dengammas.resize(numrows, numcols);
-            }
-
-            if (doreferencealign)
-                labels.SetValue((ElemType)(0.0f));
-
-            size_t T = numcols / samplesInRecurrentStep;        // number of time steps in minibatch           
-            if (samplesInRecurrentStep > 1)
-            {
-                assert(extrauttmap.size() == lattices.size());
-                assert(T == pMBLayout->GetNumTimeSteps());
-            }
-
-            size_t mapi = 0;                // parallel-sequence index for utterance [i]
-            // cal gamma for each utterance
-            size_t ts = 0;
-            for (size_t i = 0; i < lattices.size(); i++)
-            {
-                const size_t numframes = lattices[i]->getnumframes();
-
-                msra::dbn::matrixstripe predstripe(pred, ts, numframes);           // logLLs for this utterance                    
-                msra::dbn::matrixstripe dengammasstripe(dengammas, ts, numframes); // denominator gammas
-
-                if (samplesInRecurrentStep == 1)  // no sequence parallelism
-                {
-                    tempmatrix = loglikelihood.ColumnSlice(ts, numframes);
-                    //if (m_deviceid == CPUDEVICE)
-                    {
-                        CopyFromCNTKMatrixToSSEMatrix(tempmatrix, numframes, predstripe);
-                    }
-
-                    if (m_deviceid != CPUDEVICE)
-                        parallellattice.setloglls(tempmatrix);
-                }
-                else                   // multiple parallel sequences
-                {
-<<<<<<< HEAD
-                    // get number of frames for the utterance
-                    mapi = extrauttmap[i];          // parallel-sequence index; in case of >1 utterance within this parallel sequence, this is in order of concatenation
-
-                    // scan MBLayout for end of utterance
-                    size_t mapframenum = SIZE_MAX;         // duration of utterance [i] as determined from MBLayout
-                    for (size_t t = validframes[mapi]; t < T; t++)
-=======
-                    //get frame number for each utterance
-                    mapi = extrauttmap[i];  // map from utterance id to parallel utterance id 
-                        
-                    for (size_t j = validframes[mapi]; j < mbsize; j++)
->>>>>>> af415465
-                    {
-                        // TODO: Adapt this to new MBLayout, m_sequences would be easier to work off.
-                        if (pMBLayout->IsEnd(mapi,t))
-                        {
-                            mapframenum = t - validframes[mapi] + 1;
-                            break;
-                        }
-                    }
-
-                    // must match the explicit information we get from the reader
-                    if (numframes != mapframenum)
-                        LogicError("gammacalculation: IsEnd() not working, numframes (%d) vs. mapframenum (%d)", (int)numframes, (int)mapframenum);
-                    assert(numframes == mapframenum);
-
-                    if (numframes > tempmatrix.GetNumCols())
-                        tempmatrix.Resize(numrows, numframes);
-
-                    Microsoft::MSR::CNTK::Matrix<ElemType> loglikelihoodForCurrentParallelUtterance = loglikelihood.ColumnSlice(mapi + (validframes[mapi] * samplesInRecurrentStep), ((numframes - 1) * samplesInRecurrentStep) + 1);
-                    tempmatrix.CopyColumnsStrided(loglikelihoodForCurrentParallelUtterance, numframes, samplesInRecurrentStep, 1);
-
-                    //if (doreferencealign || m_deviceid == CPUDEVICE)
-                    {
-                        CopyFromCNTKMatrixToSSEMatrix(tempmatrix, numframes, predstripe);
-                    }
-
-                    if (m_deviceid != CPUDEVICE)
-                    {                            
-                        parallellattice.setloglls(tempmatrix);
-                    }
-                }
-                    
-                array_ref<size_t> uidsstripe(&uids[ts], numframes);
-                    
-                if (doreferencealign)
-                {
-                    boundaryframenum = numframes;                        
-                }
-                else
-                    boundaryframenum = 0;
-                array_ref<size_t> boundariesstripe(&boundaries[ts], boundaryframenum);                    
-                    
-                double numavlogp = 0;
-                foreach_column(t, dengammasstripe)     // we do not allocate memory for numgamma now, should be the same as numgammasstripe
-                {
-                    const size_t s = uidsstripe[t ];
-                    numavlogp += predstripe(s, t) / amf;
-                }
-                numavlogp /= numframes;
-                    
-                //auto_timer dengammatimer;
-                double denavlogp = lattices[i]->second.forwardbackward(parallellattice,
-                    (const msra::math::ssematrixbase &) predstripe, (const msra::asr::simplesenonehmm &) m_hset,
-                    (msra::math::ssematrixbase &) dengammasstripe, (msra::math::ssematrixbase &) gammasbuffer/*empty, not used*/,
-                    lmf, wp, amf, boostmmifactor, seqsMBRmode, uidsstripe, boundariesstripe);
-                objectValue += (ElemType)((numavlogp - denavlogp) * numframes);
-                   
-                if (samplesInRecurrentStep == 1)
-                {
-                    tempmatrix = gammafromlattice.ColumnSlice(ts, numframes);
-                }
-
-                //copy gamma to tempmatrix
-                if (m_deviceid == CPUDEVICE)
-                {
-                    CopyFromSSEMatrixToCNTKMatrix(dengammas, numrows, numframes, tempmatrix, gammafromlattice.GetDeviceId());
-                }
-                else
-                    parallellattice.getgamma(tempmatrix);
-
-                // set gamma for multi channel
-                if (samplesInRecurrentStep > 1)
-                {
-                    Microsoft::MSR::CNTK::Matrix<ElemType> gammaFromLatticeForCurrentParallelUtterance = gammafromlattice.ColumnSlice(mapi + (validframes[mapi] * samplesInRecurrentStep), ((numframes - 1) * samplesInRecurrentStep) + 1);
-                    gammaFromLatticeForCurrentParallelUtterance.CopyColumnsStrided(tempmatrix, numframes, 1, samplesInRecurrentStep);
-                }
-
-                if (doreferencealign)
-                {
-                    for (size_t nframe = 0; nframe < numframes; nframe++)
-                    {
-                        size_t uid = uidsstripe[nframe];
-                        if (samplesInRecurrentStep > 1)
-                            labels(uid, (nframe + validframes[mapi])*samplesInRecurrentStep + mapi) = 1.0;
-                        else
-                            labels(uid, ts+nframe) = 1.0;
-                    }
-                }
-                if (samplesInRecurrentStep > 1)
-                    validframes[mapi] += numframes;             // advance the cursor within the parallel sequence
-                fprintf(stderr, "dengamma value %f\n", denavlogp);
-                ts += numframes;
-            }       
-            functionValues.SetValue(objectValue);
-        }
-
-    private:
-        // Helper methods for copying between ssematrix objects and CNTK matrices
-        void CopyFromCNTKMatrixToSSEMatrix(const Microsoft::MSR::CNTK::Matrix<ElemType>& src, size_t numCols, msra::math::ssematrixbase& dest)
-        {
-            if (!std::is_same<ElemType, float>::value)
-            {
-                LogicError("Cannot copy between a SSE matrix and a non-float type CNTK Matrix object!");
-            }
-
-            size_t numRows = src.GetNumRows();
-            const Microsoft::MSR::CNTK::Matrix<ElemType> srcSlice = src.ColumnSlice(0, numCols);
-            if ((m_intermediateCUDACopyBuffer == nullptr) || (m_intermediateCUDACopyBufferSize < srcSlice.GetNumElements()))
-            {
-                m_intermediateCUDACopyBuffer = AllocateIntermediateBuffer(srcSlice.GetDeviceId(), srcSlice.GetNumElements());
-                m_intermediateCUDACopyBufferSize = srcSlice.GetNumElements();
-            }
-
-            ElemType* pBuf = m_intermediateCUDACopyBuffer.get();
-            srcSlice.CopyToArray(pBuf, m_intermediateCUDACopyBufferSize);
-            if (pBuf != m_intermediateCUDACopyBuffer.get())
-            {
-                LogicError("Unexpected re-allocation of destination CPU buffer in Matrix::CopyToArray!");
-            }
-            
-            if ((dest.getcolstride() == dest.rows()) && (numRows == dest.rows()))
-            {
-                memcpy(&dest(0, 0), (float*)pBuf, sizeof(ElemType) * numRows * numCols);
-            }
-            else
-            {
-                // We need to copy columnwise
-                for (size_t i = 0; i < numCols; ++i)
-                {
-                    memcpy(&dest(0, i), (float*)(pBuf + (i * numRows)), sizeof(ElemType) * numRows);
-                }
-            }
-        }
-
-        void CopyFromSSEMatrixToCNTKMatrix(const msra::math::ssematrixbase& src, size_t numRows, size_t numCols, Microsoft::MSR::CNTK::Matrix<ElemType>& dest, int deviceId)
-        {
-            if (!std::is_same<ElemType, float>::value)
-            {
-                LogicError("Cannot copy between a SSE matrix and a non-float type CNTK Matrix object!");
-            }
-
-            size_t numElements = numRows * numCols;
-            if ((m_intermediateCUDACopyBuffer == nullptr) || (m_intermediateCUDACopyBufferSize < numElements))
-            {
-                m_intermediateCUDACopyBuffer = AllocateIntermediateBuffer(deviceId, numElements);
-                m_intermediateCUDACopyBufferSize = numElements;
-            }
-
-            if ((src.getcolstride() == src.rows()) && (numRows == src.rows()))
-            {
-                memcpy((float*)m_intermediateCUDACopyBuffer.get(), &src(0, 0), sizeof(float) * numRows * numCols);
-            }
-            else
-            {
-                // We need to copy columnwise
-                for (size_t i = 0; i < numCols; ++i)
-                {
-                    memcpy((float*)(m_intermediateCUDACopyBuffer.get() + (i * numRows)), &src(0, i), sizeof(float) * numRows);
-                }
-            }
-
-            dest.SetValue(numRows, numCols, deviceId, m_intermediateCUDACopyBuffer.get(), 0);
-        }
-
-        // TODO: This function is duplicate of the one in HTLMLFReader.
-        // This should be moved to a common utils library and removed from here as well as HTLMLFReader
-        unique_ptr<Microsoft::MSR::CNTK::CUDAPageLockedMemAllocator>& GetCUDAAllocator(int deviceID)
-        {
-            if (m_cudaAllocator != nullptr)
-            {
-                if (m_cudaAllocator->GetDeviceId() != deviceID)
-                {
-                    m_cudaAllocator.reset(nullptr);
-                }
-            }
-
-            if (m_cudaAllocator == nullptr)
-            {
-                m_cudaAllocator.reset(new Microsoft::MSR::CNTK::CUDAPageLockedMemAllocator(deviceID));
-            }
-
-            return m_cudaAllocator;
-        }
-
-        // TODO: This function is duplicate of the one in HTLMLFReader.
-        // This should be moved to a common utils library and removed from here as well as HTLMLFReader
-        std::shared_ptr<ElemType> AllocateIntermediateBuffer(int deviceID, size_t numElements)
-        {
-            if (deviceID >= 0)
-            {
-                // Use pinned memory for GPU devices for better copy performance
-                size_t totalSize = sizeof(ElemType) * numElements;
-                return std::shared_ptr<ElemType>((ElemType*)GetCUDAAllocator(deviceID)->Malloc(totalSize), [this, deviceID](ElemType* p) {
-                    this->GetCUDAAllocator(deviceID)->Free((char*)p);
-                });
-            }
-            else
-            {
-                return std::shared_ptr<ElemType>(new ElemType[numElements], [](ElemType* p) {
-                    delete[] p;
-                });
-            }
-        }
-            
-    protected:
-        msra::asr::simplesenonehmm m_hset;
-        msra::lattices::lattice::parallelstate parallellattice;
-        msra::lattices::mbrclassdefinition mbrclassdef = msra::lattices::senone;    // defines the unit for minimum bayesian risk
-        bool initialmark;
-        msra::dbn::matrix dengammas;
-        msra::dbn::matrix pred;
-        int m_deviceid;  //-1: cpu
-        size_t m_maxframenum;
-        float lmf ; // Note that 9 was best for Fisher  --these should best be configurable
-        float wp ;
-        float amf;
-        msra::dbn::matrix gammasbuffer;
-        vector<size_t> boundary;
-        float boostmmifactor;
-        bool seqsMBRmode;
-
-    private:
-        std::unique_ptr<Microsoft::MSR::CNTK::CUDAPageLockedMemAllocator> m_cudaAllocator;
-        std::shared_ptr<ElemType> m_intermediateCUDACopyBuffer;
-        size_t m_intermediateCUDACopyBufferSize;
-    };
-}}
+#pragma once
+
+#include <unordered_map>
+#include "simplesenonehmm.h"
+#include "latticearchive.h"
+#include "latticesource.h"
+#include "ssematrix.h"
+#include "Matrix.h"
+#include "CUDAPageLockedMemAllocator.h"
+
+#pragma warning (disable: 4127) // conditional expression is constant
+
+namespace msra { namespace lattices {
+    template<class ElemType>
+    class GammaCalculation
+    {
+        bool cpumode;
+    public:
+        GammaCalculation() : cpumode(false)
+        {
+            initialmark = false;
+            lmf = 14.0f; // Note that 9 was best for Fisher  --these should best be configurable
+            wp = 0.0f;
+            amf = 14.0f;
+            boostmmifactor = 0.0f;
+            seqsMBRmode = false;
+        }
+        ~GammaCalculation()
+        {
+
+        }
+
+        void init(msra::asr::simplesenonehmm hset, int DeviceId)
+        {
+            m_deviceid = DeviceId;
+            if (!initialmark)
+            {
+                m_hset = hset;
+                m_maxframenum = 0;
+
+                // prep for parallel implementation (CUDA)
+                parallellattice.setdevice(DeviceId);
+                    
+                if (parallellattice.enabled())                   // send hmm set to GPU if GPU computation enabled
+                    parallellattice.entercomputation(m_hset, mbrclassdef);       // cache senone2classmap if mpemode 
+                initialmark = true;
+            }
+        }
+            
+            
+        void calgammaformb( Microsoft::MSR::CNTK::Matrix<ElemType>& functionValues, 
+                            std::vector<shared_ptr<const msra::dbn::latticepair>> &lattices, 
+                            const Microsoft::MSR::CNTK::Matrix<ElemType>& loglikelihood,
+                            Microsoft::MSR::CNTK::Matrix<ElemType>&  labels, 
+                            Microsoft::MSR::CNTK::Matrix<ElemType>& gammafromlattice, 
+                            std::vector<size_t> &uids, std::vector<size_t> &boundaries,
+                            size_t samplesInRecurrentStep, /* numParallelUtterance ? */
+                            std::shared_ptr<Microsoft::MSR::CNTK::MBLayout> pMBLayout, 
+                            std::vector<size_t> &extrauttmap, 
+                            bool doreferencealign)
+        {
+            //check total frame number to be added ?
+            //int deviceid = loglikelihood.GetDeviceId();
+            size_t boundaryframenum;
+            std::vector<size_t> validframes;                // [s] cursor pointing to next utterance begin within a single parallel sequence [s]
+            validframes.assign(samplesInRecurrentStep, 0);
+            ElemType objectValue = 0.0;
+            //convert from Microsoft::MSR::CNTK::Matrix to  msra::math::ssematrixbase
+            size_t numrows = loglikelihood.GetNumRows();
+            size_t numcols = loglikelihood.GetNumCols();                
+            Microsoft::MSR::CNTK::Matrix<ElemType> tempmatrix(m_deviceid);
+                
+            //copy loglikelihood to pred
+            if (numcols > pred.cols())
+            {
+                pred.resize(numrows, numcols);
+                dengammas.resize(numrows, numcols);
+            }
+
+            if (doreferencealign)
+                labels.SetValue((ElemType)(0.0f));
+                
+            size_t T = numcols / samplesInRecurrentStep;        // number of time steps in minibatch           
+            if (samplesInRecurrentStep > 1)
+            {
+                assert(extrauttmap.size() == lattices.size());
+                assert(T == pMBLayout->GetNumTimeSteps());
+            }
+                
+            size_t mapi = 0;                // parallel-sequence index for utterance [i]
+            // cal gamma for each utterance
+            size_t ts = 0;
+            for (size_t i = 0; i < lattices.size(); i++)
+            {
+                const size_t numframes = lattices[i]->getnumframes();
+
+                msra::dbn::matrixstripe predstripe(pred, ts, numframes);           // logLLs for this utterance                    
+                msra::dbn::matrixstripe dengammasstripe(dengammas, ts, numframes); // denominator gammas
+
+                if (samplesInRecurrentStep == 1)  // no sequence parallelism
+                {
+                    tempmatrix = loglikelihood.ColumnSlice(ts, numframes);
+                    //if (m_deviceid == CPUDEVICE)
+                    {
+                        CopyFromCNTKMatrixToSSEMatrix(tempmatrix, numframes, predstripe);
+                    }
+
+                    if (m_deviceid != CPUDEVICE)
+                        parallellattice.setloglls(tempmatrix);
+                }
+                else                   // multiple parallel sequences
+                {
+                    // get number of frames for the utterance
+                    mapi = extrauttmap[i];          // parallel-sequence index; in case of >1 utterance within this parallel sequence, this is in order of concatenation
+                        
+                    // scan MBLayout for end of utterance
+                    size_t mapframenum = SIZE_MAX;         // duration of utterance [i] as determined from MBLayout
+                    for (size_t t = validframes[mapi]; t < T; t++)
+                    {
+                        // TODO: Adapt this to new MBLayout, m_sequences would be easier to work off.
+                        if (pMBLayout->IsEnd(mapi,t))
+                        {
+                            mapframenum = t - validframes[mapi] + 1;
+                            break;
+                        }
+                    }
+
+                    // must match the explicit information we get from the reader
+                    if (numframes != mapframenum)
+                        LogicError("gammacalculation: IsEnd() not working, numframes (%d) vs. mapframenum (%d)", (int)numframes, (int)mapframenum);
+                    assert(numframes == mapframenum);
+
+                    if (numframes > tempmatrix.GetNumCols())
+                        tempmatrix.Resize(numrows, numframes);
+
+                    Microsoft::MSR::CNTK::Matrix<ElemType> loglikelihoodForCurrentParallelUtterance = loglikelihood.ColumnSlice(mapi + (validframes[mapi] * samplesInRecurrentStep), ((numframes - 1) * samplesInRecurrentStep) + 1);
+                    tempmatrix.CopyColumnsStrided(loglikelihoodForCurrentParallelUtterance, numframes, samplesInRecurrentStep, 1);
+
+                    //if (doreferencealign || m_deviceid == CPUDEVICE)
+                    {
+                        CopyFromCNTKMatrixToSSEMatrix(tempmatrix, numframes, predstripe);
+                    }
+
+                    if (m_deviceid != CPUDEVICE)
+                    {                            
+                        parallellattice.setloglls(tempmatrix);
+                    }
+                }
+                    
+                array_ref<size_t> uidsstripe(&uids[ts], numframes);
+                    
+                if (doreferencealign)
+                {
+                    boundaryframenum = numframes;                        
+                }
+                else
+                    boundaryframenum = 0;
+                array_ref<size_t> boundariesstripe(&boundaries[ts], boundaryframenum);                    
+                    
+                double numavlogp = 0;
+                foreach_column(t, dengammasstripe)     // we do not allocate memory for numgamma now, should be the same as numgammasstripe
+                {
+                    const size_t s = uidsstripe[t ];
+                    numavlogp += predstripe(s, t) / amf;
+                }
+                numavlogp /= numframes;
+                    
+                //auto_timer dengammatimer;
+                double denavlogp = lattices[i]->second.forwardbackward(parallellattice,
+                    (const msra::math::ssematrixbase &) predstripe, (const msra::asr::simplesenonehmm &) m_hset,
+                    (msra::math::ssematrixbase &) dengammasstripe, (msra::math::ssematrixbase &) gammasbuffer/*empty, not used*/,
+                    lmf, wp, amf, boostmmifactor, seqsMBRmode, uidsstripe, boundariesstripe);
+                objectValue += (ElemType)((numavlogp - denavlogp) * numframes);
+                   
+                if (samplesInRecurrentStep == 1)
+                {
+                    tempmatrix = gammafromlattice.ColumnSlice(ts, numframes);
+                }
+
+                //copy gamma to tempmatrix
+                if (m_deviceid == CPUDEVICE)
+                {
+                    CopyFromSSEMatrixToCNTKMatrix(dengammas, numrows, numframes, tempmatrix, gammafromlattice.GetDeviceId());
+                }
+                else
+                    parallellattice.getgamma(tempmatrix);
+
+                // set gamma for multi channel
+                if (samplesInRecurrentStep > 1)
+                {
+                    Microsoft::MSR::CNTK::Matrix<ElemType> gammaFromLatticeForCurrentParallelUtterance = gammafromlattice.ColumnSlice(mapi + (validframes[mapi] * samplesInRecurrentStep), ((numframes - 1) * samplesInRecurrentStep) + 1);
+                    gammaFromLatticeForCurrentParallelUtterance.CopyColumnsStrided(tempmatrix, numframes, 1, samplesInRecurrentStep);
+                }
+
+                if (doreferencealign)
+                {
+                    for (size_t nframe = 0; nframe < numframes; nframe++)
+                    {
+                        size_t uid = uidsstripe[nframe];
+                        if (samplesInRecurrentStep > 1)
+                            labels(uid, (nframe + validframes[mapi])*samplesInRecurrentStep + mapi) = 1.0;
+                        else
+                            labels(uid, ts+nframe) = 1.0;
+                    }
+                }
+                if (samplesInRecurrentStep > 1)
+                    validframes[mapi] += numframes;             // advance the cursor within the parallel sequence
+                fprintf(stderr, "dengamma value %f\n", denavlogp);
+                ts += numframes;
+            }       
+            functionValues.SetValue(objectValue);
+        }
+
+    private:
+        // Helper methods for copying between ssematrix objects and CNTK matrices
+        void CopyFromCNTKMatrixToSSEMatrix(const Microsoft::MSR::CNTK::Matrix<ElemType>& src, size_t numCols, msra::math::ssematrixbase& dest)
+        {
+            if (!std::is_same<ElemType, float>::value)
+            {
+                LogicError("Cannot copy between a SSE matrix and a non-float type CNTK Matrix object!");
+            }
+
+            size_t numRows = src.GetNumRows();
+            const Microsoft::MSR::CNTK::Matrix<ElemType> srcSlice = src.ColumnSlice(0, numCols);
+            if ((m_intermediateCUDACopyBuffer == nullptr) || (m_intermediateCUDACopyBufferSize < srcSlice.GetNumElements()))
+            {
+                m_intermediateCUDACopyBuffer = AllocateIntermediateBuffer(srcSlice.GetDeviceId(), srcSlice.GetNumElements());
+                m_intermediateCUDACopyBufferSize = srcSlice.GetNumElements();
+            }
+
+            ElemType* pBuf = m_intermediateCUDACopyBuffer.get();
+            srcSlice.CopyToArray(pBuf, m_intermediateCUDACopyBufferSize);
+            if (pBuf != m_intermediateCUDACopyBuffer.get())
+            {
+                LogicError("Unexpected re-allocation of destination CPU buffer in Matrix::CopyToArray!");
+            }
+            
+            if ((dest.getcolstride() == dest.rows()) && (numRows == dest.rows()))
+            {
+                memcpy(&dest(0, 0), (float*)pBuf, sizeof(ElemType) * numRows * numCols);
+            }
+            else
+            {
+                // We need to copy columnwise
+                for (size_t i = 0; i < numCols; ++i)
+                {
+                    memcpy(&dest(0, i), (float*)(pBuf + (i * numRows)), sizeof(ElemType) * numRows);
+                }
+            }
+        }
+
+        void CopyFromSSEMatrixToCNTKMatrix(const msra::math::ssematrixbase& src, size_t numRows, size_t numCols, Microsoft::MSR::CNTK::Matrix<ElemType>& dest, int deviceId)
+        {
+            if (!std::is_same<ElemType, float>::value)
+            {
+                LogicError("Cannot copy between a SSE matrix and a non-float type CNTK Matrix object!");
+            }
+
+            size_t numElements = numRows * numCols;
+            if ((m_intermediateCUDACopyBuffer == nullptr) || (m_intermediateCUDACopyBufferSize < numElements))
+            {
+                m_intermediateCUDACopyBuffer = AllocateIntermediateBuffer(deviceId, numElements);
+                m_intermediateCUDACopyBufferSize = numElements;
+            }
+
+            if ((src.getcolstride() == src.rows()) && (numRows == src.rows()))
+            {
+                memcpy((float*)m_intermediateCUDACopyBuffer.get(), &src(0, 0), sizeof(float) * numRows * numCols);
+            }
+            else
+            {
+                // We need to copy columnwise
+                for (size_t i = 0; i < numCols; ++i)
+                {
+                    memcpy((float*)(m_intermediateCUDACopyBuffer.get() + (i * numRows)), &src(0, i), sizeof(float) * numRows);
+                }
+            }
+
+            dest.SetValue(numRows, numCols, deviceId, m_intermediateCUDACopyBuffer.get(), 0);
+        }
+
+        // TODO: This function is duplicate of the one in HTLMLFReader.
+        // This should be moved to a common utils library and removed from here as well as HTLMLFReader
+        unique_ptr<Microsoft::MSR::CNTK::CUDAPageLockedMemAllocator>& GetCUDAAllocator(int deviceID)
+        {
+            if (m_cudaAllocator != nullptr)
+            {
+                if (m_cudaAllocator->GetDeviceId() != deviceID)
+                {
+                    m_cudaAllocator.reset(nullptr);
+                }
+            }
+
+            if (m_cudaAllocator == nullptr)
+            {
+                m_cudaAllocator.reset(new Microsoft::MSR::CNTK::CUDAPageLockedMemAllocator(deviceID));
+            }
+
+            return m_cudaAllocator;
+        }
+
+        // TODO: This function is duplicate of the one in HTLMLFReader.
+        // This should be moved to a common utils library and removed from here as well as HTLMLFReader
+        std::shared_ptr<ElemType> AllocateIntermediateBuffer(int deviceID, size_t numElements)
+        {
+            if (deviceID >= 0)
+            {
+                // Use pinned memory for GPU devices for better copy performance
+                size_t totalSize = sizeof(ElemType) * numElements;
+                return std::shared_ptr<ElemType>((ElemType*)GetCUDAAllocator(deviceID)->Malloc(totalSize), [this, deviceID](ElemType* p) {
+                    this->GetCUDAAllocator(deviceID)->Free((char*)p);
+                });
+            }
+            else
+            {
+                return std::shared_ptr<ElemType>(new ElemType[numElements], [](ElemType* p) {
+                    delete[] p;
+                });
+            }
+        }
+            
+    protected:
+        msra::asr::simplesenonehmm m_hset;
+        msra::lattices::lattice::parallelstate parallellattice;
+        msra::lattices::mbrclassdefinition mbrclassdef = msra::lattices::senone;    // defines the unit for minimum bayesian risk
+        bool initialmark;
+        msra::dbn::matrix dengammas;
+        msra::dbn::matrix pred;
+        int m_deviceid;  //-1: cpu
+        size_t m_maxframenum;
+        float lmf ; // Note that 9 was best for Fisher  --these should best be configurable
+        float wp ;
+        float amf;
+        msra::dbn::matrix gammasbuffer;
+        vector<size_t> boundary;
+        float boostmmifactor;
+        bool seqsMBRmode;
+
+    private:
+        std::unique_ptr<Microsoft::MSR::CNTK::CUDAPageLockedMemAllocator> m_cudaAllocator;
+        std::shared_ptr<ElemType> m_intermediateCUDACopyBuffer;
+        size_t m_intermediateCUDACopyBufferSize;
+    };
+}}