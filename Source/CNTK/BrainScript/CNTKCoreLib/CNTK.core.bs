--- conflicted
+++ resolved
@@ -118,12 +118,8 @@
                     cellShape = None, # if set then use a projection
                     goBackwards = false,
                     usePeepholes = false,
-<<<<<<< HEAD
                     trainInitialState = false,
-                    init = 'heNormal', initValueScale = 1,
-=======
                     init = 'glorotUniform', initValueScale = 1,
->>>>>>> e33eeffb
                     enableSelfStabilization = false,
                     allowOptimizedEngine = false} =
 if allowOptimizedEngine && BS.Constants.IsNone (cellShape) && !goBackwards && !usePeepholes && !trainInitialState && !enableSelfStabilization then
