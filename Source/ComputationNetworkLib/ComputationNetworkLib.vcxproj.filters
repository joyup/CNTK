--- conflicted
+++ resolved
@@ -1,11 +1,20 @@
 ﻿<?xml version="1.0" encoding="utf-8"?>
 <Project ToolsVersion="4.0" xmlns="http://schemas.microsoft.com/developer/msbuild/2003">
   <ItemGroup>
+    <ClCompile Include="..\Common\File.cpp">
+      <Filter>Common</Filter>
+    </ClCompile>
+    <ClCompile Include="..\Common\fileutil.cpp">
+      <Filter>Common</Filter>
+    </ClCompile>
     <ClCompile Include="ComputationNode.cpp">
       <Filter>Nodes</Filter>
     </ClCompile>
     <ClCompile Include="stdafx.cpp">
       <Filter>Misc</Filter>
+    </ClCompile>
+    <ClCompile Include="..\Common\TimerUtility.cpp">
+      <Filter>Common</Filter>
     </ClCompile>
     <ClCompile Include="..\Common\BestGpu.cpp">
       <Filter>GPU Interfacing</Filter>
@@ -40,11 +49,10 @@
     <ClCompile Include="InputAndParamNodes.cpp">
       <Filter>Nodes</Filter>
     </ClCompile>
-<<<<<<< HEAD
+    <ClCompile Include="LatticeFreeMMINode.cpp">
+      <Filter>Nodes</Filter>
+    </ClCompile>
     <ClCompile Include="RNNNodes.cpp">
-=======
-    <ClCompile Include="LatticeFreeMMINode.cpp">
->>>>>>> 09f7cd61
       <Filter>Nodes</Filter>
     </ClCompile>
   </ItemGroup>
@@ -139,11 +147,10 @@
     <ClInclude Include="DeprecatedNodes.h">
       <Filter>Nodes</Filter>
     </ClInclude>
-<<<<<<< HEAD
+    <ClInclude Include="LatticeFreeMMINode.h">
+      <Filter>Nodes</Filter>
+    </ClInclude>
     <ClInclude Include="RNNNodes.h">
-=======
-    <ClInclude Include="LatticeFreeMMINode.h">
->>>>>>> 09f7cd61
       <Filter>Nodes</Filter>
     </ClInclude>
   </ItemGroup>
