CPU info:
    CPU Model Name: Intel(R) Xeon(R) CPU E5-2630 v2 @ 2.60GHz
    Hardware threads: 24
    Total Memory: 264172964 kB
-------------------------------------------------------------------
=== Running mpiexec -n 2 /home/philly/jenkins/workspace/CNTK-Test-Linux-W2/build/gpu/release/bin/cntk configFile=/home/philly/jenkins/workspace/CNTK-Test-Linux-W2/Tests/EndToEndTests/Speech/DNN/ParallelCrossValidation/cntkcv.cntk currentDirectory=/home/philly/jenkins/workspace/CNTK-Test-Linux-W2/Tests/EndToEndTests/Speech/Data RunDir=/tmp/cntk-test-20160816095705.492453/Speech/DNN_ParallelCrossValidation@release_cpu DataDir=/home/philly/jenkins/workspace/CNTK-Test-Linux-W2/Tests/EndToEndTests/Speech/Data ConfigDir=/home/philly/jenkins/workspace/CNTK-Test-Linux-W2/Tests/EndToEndTests/Speech/DNN/ParallelCrossValidation OutputDir=/tmp/cntk-test-20160816095705.492453/Speech/DNN_ParallelCrossValidation@release_cpu DeviceId=-1 timestamping=true numCPUThreads=12 shareNodeValueMatrices=true stderr=/tmp/cntk-test-20160816095705.492453/Speech/DNN_ParallelCrossValidation@release_cpu/stderr
-------------------------------------------------------------------
Build info: 

		Built time: Aug 16 2016 09:41:56
		Last modified date: Fri Aug 12 07:32:43 2016
		Build type: release
		Build target: GPU
		With 1bit-SGD: no
		Math lib: mkl
		CUDA_PATH: /usr/local/cuda-7.5
		CUB_PATH: /usr/local/cub-1.4.1
		CUDNN_PATH: /usr/local/cudnn-4.0
		Build Branch: HEAD
		Build SHA1: 026b1e772b963461e189f8f00aa7ed6951298f84
		Built by philly on f67b30a647de
		Build Path: /home/philly/jenkins/workspace/CNTK-Build-Linux
-------------------------------------------------------------------
-------------------------------------------------------------------
Build info: 

		Built time: Aug 16 2016 09:41:56
		Last modified date: Fri Aug 12 07:32:43 2016
		Build type: release
		Build target: GPU
		With 1bit-SGD: no
		Math lib: mkl
		CUDA_PATH: /usr/local/cuda-7.5
		CUB_PATH: /usr/local/cub-1.4.1
		CUDNN_PATH: /usr/local/cudnn-4.0
		Build Branch: HEAD
		Build SHA1: 026b1e772b963461e189f8f00aa7ed6951298f84
		Built by philly on f67b30a647de
		Build Path: /home/philly/jenkins/workspace/CNTK-Build-Linux
-------------------------------------------------------------------
Changed current directory to /home/philly/jenkins/workspace/CNTK-Test-Linux-W2/Tests/EndToEndTests/Speech/Data
Changed current directory to /home/philly/jenkins/workspace/CNTK-Test-Linux-W2/Tests/EndToEndTests/Speech/Data
MPIWrapper: initializing MPI
MPIWrapper: initializing MPI
ping [requestnodes (before change)]: 2 nodes pinging each other
ping [requestnodes (before change)]: 2 nodes pinging each other
ping [requestnodes (before change)]: all 2 nodes responded
requestnodes [MPIWrapper]: using 2 out of 2 MPI nodes (2 requested); we (1) are in (participating)
ping [requestnodes (after change)]: 2 nodes pinging each other
ping [requestnodes (before change)]: all 2 nodes responded
requestnodes [MPIWrapper]: using 2 out of 2 MPI nodes (2 requested); we (0) are in (participating)
ping [requestnodes (after change)]: 2 nodes pinging each other
ping [requestnodes (after change)]: all 2 nodes responded
mpihelper: we are cog 1 in a gearbox of 2
ping [mpihelper]: 2 nodes pinging each other
ping [requestnodes (after change)]: all 2 nodes responded
mpihelper: we are cog 0 in a gearbox of 2
ping [mpihelper]: 2 nodes pinging each other
ping [mpihelper]: all 2 nodes responded
ping [mpihelper]: all 2 nodes responded
08/16/2016 09:57:50: Redirecting stderr to file /tmp/cntk-test-20160816095705.492453/Speech/DNN_ParallelCrossValidation@release_cpu/stderr_speechTrain.logrank0
08/16/2016 09:57:50: Redirecting stderr to file /tmp/cntk-test-20160816095705.492453/Speech/DNN_ParallelCrossValidation@release_cpu/stderr_speechTrain.logrank1
MPI Rank 0: 08/16/2016 09:57:50: -------------------------------------------------------------------
MPI Rank 0: 08/16/2016 09:57:50: Build info: 
MPI Rank 0: 
MPI Rank 0: 08/16/2016 09:57:50: 		Built time: Aug 16 2016 09:41:56
MPI Rank 0: 08/16/2016 09:57:50: 		Last modified date: Fri Aug 12 07:32:43 2016
MPI Rank 0: 08/16/2016 09:57:50: 		Build type: release
MPI Rank 0: 08/16/2016 09:57:50: 		Build target: GPU
MPI Rank 0: 08/16/2016 09:57:50: 		With 1bit-SGD: no
MPI Rank 0: 08/16/2016 09:57:50: 		Math lib: mkl
MPI Rank 0: 08/16/2016 09:57:50: 		CUDA_PATH: /usr/local/cuda-7.5
MPI Rank 0: 08/16/2016 09:57:50: 		CUB_PATH: /usr/local/cub-1.4.1
MPI Rank 0: 08/16/2016 09:57:50: 		CUDNN_PATH: /usr/local/cudnn-4.0
MPI Rank 0: 08/16/2016 09:57:50: 		Build Branch: HEAD
MPI Rank 0: 08/16/2016 09:57:50: 		Build SHA1: 026b1e772b963461e189f8f00aa7ed6951298f84
MPI Rank 0: 08/16/2016 09:57:50: 		Built by philly on f67b30a647de
MPI Rank 0: 08/16/2016 09:57:50: 		Build Path: /home/philly/jenkins/workspace/CNTK-Build-Linux
MPI Rank 0: 08/16/2016 09:57:50: -------------------------------------------------------------------
MPI Rank 0: 08/16/2016 09:57:51: -------------------------------------------------------------------
MPI Rank 0: 08/16/2016 09:57:51: GPU info:
MPI Rank 0: 
MPI Rank 0: 08/16/2016 09:57:51: 		Device[0]: cores = 2880; computeCapability = 3.5; type = "GeForce GTX 780 Ti"; memory = 3071 MB
MPI Rank 0: 08/16/2016 09:57:51: 		Device[1]: cores = 2880; computeCapability = 3.5; type = "GeForce GTX 780 Ti"; memory = 3071 MB
MPI Rank 0: 08/16/2016 09:57:51: 		Device[2]: cores = 2880; computeCapability = 3.5; type = "GeForce GTX 780 Ti"; memory = 3071 MB
MPI Rank 0: 08/16/2016 09:57:51: 		Device[3]: cores = 2880; computeCapability = 3.5; type = "GeForce GTX 780 Ti"; memory = 3071 MB
MPI Rank 0: 08/16/2016 09:57:51: -------------------------------------------------------------------
MPI Rank 0: 
MPI Rank 0: 08/16/2016 09:57:51: Running on localhost at 2016/08/16 09:57:51
MPI Rank 0: 08/16/2016 09:57:51: Command line: 
MPI Rank 0: /home/philly/jenkins/workspace/CNTK-Test-Linux-W2/build/gpu/release/bin/cntk  configFile=/home/philly/jenkins/workspace/CNTK-Test-Linux-W2/Tests/EndToEndTests/Speech/DNN/ParallelCrossValidation/cntkcv.cntk  currentDirectory=/home/philly/jenkins/workspace/CNTK-Test-Linux-W2/Tests/EndToEndTests/Speech/Data  RunDir=/tmp/cntk-test-20160816095705.492453/Speech/DNN_ParallelCrossValidation@release_cpu  DataDir=/home/philly/jenkins/workspace/CNTK-Test-Linux-W2/Tests/EndToEndTests/Speech/Data  ConfigDir=/home/philly/jenkins/workspace/CNTK-Test-Linux-W2/Tests/EndToEndTests/Speech/DNN/ParallelCrossValidation  OutputDir=/tmp/cntk-test-20160816095705.492453/Speech/DNN_ParallelCrossValidation@release_cpu  DeviceId=-1  timestamping=true  numCPUThreads=12  shareNodeValueMatrices=true  stderr=/tmp/cntk-test-20160816095705.492453/Speech/DNN_ParallelCrossValidation@release_cpu/stderr
MPI Rank 0: 
MPI Rank 0: 
MPI Rank 0: 
MPI Rank 0: 08/16/2016 09:57:51: >>>>>>>>>>>>>>>>>>>> RAW CONFIG (VARIABLES NOT RESOLVED) >>>>>>>>>>>>>>>>>>>>
MPI Rank 0: 08/16/2016 09:57:51: precision = "double"
MPI Rank 0: command = speechTrain
MPI Rank 0: deviceId = $DeviceId$
MPI Rank 0: parallelTrain = true
MPI Rank 0: speechTrain = [
MPI Rank 0:     action = "train"
MPI Rank 0:     modelPath = "$RunDir$/models/cntkSpeech.dnn"
MPI Rank 0:     deviceId = $DeviceId$
MPI Rank 0:     traceLevel = 1
MPI Rank 0:     SimpleNetworkBuilder = [
MPI Rank 0:         layerSizes = 363:512:512:132
MPI Rank 0:         trainingCriterion = "CrossEntropyWithSoftmax"
MPI Rank 0:         evalCriterion = "ClassificationError"
MPI Rank 0:         layerTypes = "Sigmoid"
MPI Rank 0:         initValueScale = 1.0
MPI Rank 0:         applyMeanVarNorm = true
MPI Rank 0:         uniformInit = true
MPI Rank 0:         needPrior = true
MPI Rank 0:     ]
MPI Rank 0:     ExperimentalNetworkBuilder = [    // the same as above but with BS. Not active; activate by commenting out the SimpleNetworkBuilder entry above
MPI Rank 0:         layerSizes = 363:512:512:132
MPI Rank 0:         trainingCriterion = 'CE'
MPI Rank 0:         evalCriterion = 'Err'
MPI Rank 0:         applyMeanVarNorm = true
MPI Rank 0:         L = Length(layerSizes)-1    // number of model layers
MPI Rank 0:         features = Input(layerSizes[0], 1, tag='feature') ; labels = Input(layerSizes[Length(layerSizes)-1], 1, tag='label')
MPI Rank 0:         featNorm = if applyMeanVarNorm
MPI Rank 0:                    then MeanVarNorm(features)
MPI Rank 0:                    else features
MPI Rank 0:         layers[layer:1..L-1] = if layer > 1
MPI Rank 0:                                then SBFF(layers[layer-1].Eh, layerSizes[layer], layerSizes[layer-1])
MPI Rank 0:                                else SBFF(featNorm, layerSizes[layer], layerSizes[layer-1])
MPI Rank 0:         outLayer = BFF(layers[L-1].Eh, layerSizes[L], layerSizes[L-1])
MPI Rank 0:         outZ = outLayer.z        // + PastValue(layerSizes[L], 1, outLayer.z)
MPI Rank 0:         CE = if trainingCriterion == 'CE'
MPI Rank 0:              then CrossEntropyWithSoftmax(labels, outZ, tag='criterion')
MPI Rank 0:              else Fail('unknown trainingCriterion ' + trainingCriterion)
MPI Rank 0:         Err = if evalCriterion == 'Err' then
MPI Rank 0:               ClassificationError(labels, outZ, tag='eval')
MPI Rank 0:               else Fail('unknown evalCriterion ' + evalCriterion)
MPI Rank 0:         logPrior = LogPrior(labels)
MPI Rank 0:         // TODO: how to add a tag to an infix operation?
MPI Rank 0:         ScaledLogLikelihood = Minus (outZ, logPrior, tag='output')
MPI Rank 0:     ]
MPI Rank 0:     SGD = [
MPI Rank 0:         epochSize = 20480
MPI Rank 0:         minibatchSize = 64:256:1024
MPI Rank 0:         learningRatesPerMB = 1.0:0.5:0.1
MPI Rank 0:         numMBsToShowResult = 10
MPI Rank 0:         momentumPerMB = 0.9:0.656119
MPI Rank 0:         dropoutRate = 0.0
MPI Rank 0:         maxEpochs = 3
MPI Rank 0:         keepCheckPointFiles = true
MPI Rank 0:         clippingThresholdPerSample = 1#INF
MPI Rank 0:         ParallelTrain = [
MPI Rank 0:             parallelizationMethod = "DataParallelSGD"
MPI Rank 0:             distributedMBReading = true
MPI Rank 0:             DataParallelSGD = [
MPI Rank 0:                 gradientBits = 64
MPI Rank 0:             ]
MPI Rank 0:         ]
MPI Rank 0:         AutoAdjust = [
MPI Rank 0:             reduceLearnRateIfImproveLessThan = 0
MPI Rank 0:             loadBestModel = true
MPI Rank 0:             increaseLearnRateIfImproveMoreThan = 1000000000
MPI Rank 0:             learnRateDecreaseFactor = 0.5
MPI Rank 0:             learnRateIncreaseFactor = 1.382
MPI Rank 0:             autoAdjustLR = "adjustAfterEpoch"
MPI Rank 0:         ]
MPI Rank 0:     ]
MPI Rank 0:     reader = [
MPI Rank 0:         readerType = "HTKMLFReader"
MPI Rank 0:         readMethod = "blockRandomize"
MPI Rank 0:         miniBatchMode = "partial"
MPI Rank 0:         randomize = "auto"
MPI Rank 0:         verbosity = 0
MPI Rank 0:         useMersenneTwisterRand=true
MPI Rank 0:         features = [
MPI Rank 0:             dim = 363
MPI Rank 0:             type = "real"
MPI Rank 0:             scpFile = "glob_0000.scp"
MPI Rank 0:         ]
MPI Rank 0:         labels = [
MPI Rank 0:             mlfFile = "$DataDir$/glob_0000.mlf"
MPI Rank 0:             labelMappingFile = "$DataDir$/state.list"
MPI Rank 0:             labelDim = 132
MPI Rank 0:             labelType = "category"
MPI Rank 0:         ]
MPI Rank 0:     ]
MPI Rank 0: 	cvreader = [
MPI Rank 0:         readerType = "HTKMLFReader"
MPI Rank 0:         readMethod = "blockRandomize"
MPI Rank 0:         miniBatchMode = "partial"
MPI Rank 0:         randomize = "auto"
MPI Rank 0:         verbosity = 0
MPI Rank 0:         useMersenneTwisterRand=true
MPI Rank 0:         features = [
MPI Rank 0:             dim = 363
MPI Rank 0:             type = "real"
MPI Rank 0:             scpFile = "glob_0000.cv.scp"
MPI Rank 0:         ]
MPI Rank 0:         labels = [
MPI Rank 0:             mlfFile = "$DataDir$/glob_0000.mlf"
MPI Rank 0:             labelMappingFile = "$DataDir$/state.list"
MPI Rank 0:             labelDim = 132
MPI Rank 0:             labelType = "category"
MPI Rank 0:         ]
MPI Rank 0:     ]
MPI Rank 0: ]
MPI Rank 0: currentDirectory=/home/philly/jenkins/workspace/CNTK-Test-Linux-W2/Tests/EndToEndTests/Speech/Data
MPI Rank 0: RunDir=/tmp/cntk-test-20160816095705.492453/Speech/DNN_ParallelCrossValidation@release_cpu
MPI Rank 0: DataDir=/home/philly/jenkins/workspace/CNTK-Test-Linux-W2/Tests/EndToEndTests/Speech/Data
MPI Rank 0: ConfigDir=/home/philly/jenkins/workspace/CNTK-Test-Linux-W2/Tests/EndToEndTests/Speech/DNN/ParallelCrossValidation
MPI Rank 0: OutputDir=/tmp/cntk-test-20160816095705.492453/Speech/DNN_ParallelCrossValidation@release_cpu
MPI Rank 0: DeviceId=-1
MPI Rank 0: timestamping=true
MPI Rank 0: numCPUThreads=12
MPI Rank 0: shareNodeValueMatrices=true
MPI Rank 0: stderr=/tmp/cntk-test-20160816095705.492453/Speech/DNN_ParallelCrossValidation@release_cpu/stderr
MPI Rank 0: 
MPI Rank 0: 08/16/2016 09:57:51: <<<<<<<<<<<<<<<<<<<< RAW CONFIG (VARIABLES NOT RESOLVED)  <<<<<<<<<<<<<<<<<<<<
MPI Rank 0: 
MPI Rank 0: 08/16/2016 09:57:51: >>>>>>>>>>>>>>>>>>>> RAW CONFIG WITH ALL VARIABLES RESOLVED >>>>>>>>>>>>>>>>>>>>
MPI Rank 0: 08/16/2016 09:57:51: precision = "double"
MPI Rank 0: command = speechTrain
MPI Rank 0: deviceId = -1
MPI Rank 0: parallelTrain = true
MPI Rank 0: speechTrain = [
MPI Rank 0:     action = "train"
MPI Rank 0:     modelPath = "/tmp/cntk-test-20160816095705.492453/Speech/DNN_ParallelCrossValidation@release_cpu/models/cntkSpeech.dnn"
MPI Rank 0:     deviceId = -1
MPI Rank 0:     traceLevel = 1
MPI Rank 0:     SimpleNetworkBuilder = [
MPI Rank 0:         layerSizes = 363:512:512:132
MPI Rank 0:         trainingCriterion = "CrossEntropyWithSoftmax"
MPI Rank 0:         evalCriterion = "ClassificationError"
MPI Rank 0:         layerTypes = "Sigmoid"
MPI Rank 0:         initValueScale = 1.0
MPI Rank 0:         applyMeanVarNorm = true
MPI Rank 0:         uniformInit = true
MPI Rank 0:         needPrior = true
MPI Rank 0:     ]
MPI Rank 0:     ExperimentalNetworkBuilder = [    // the same as above but with BS. Not active; activate by commenting out the SimpleNetworkBuilder entry above
MPI Rank 0:         layerSizes = 363:512:512:132
MPI Rank 0:         trainingCriterion = 'CE'
MPI Rank 0:         evalCriterion = 'Err'
MPI Rank 0:         applyMeanVarNorm = true
MPI Rank 0:         L = Length(layerSizes)-1    // number of model layers
MPI Rank 0:         features = Input(layerSizes[0], 1, tag='feature') ; labels = Input(layerSizes[Length(layerSizes)-1], 1, tag='label')
MPI Rank 0:         featNorm = if applyMeanVarNorm
MPI Rank 0:                    then MeanVarNorm(features)
MPI Rank 0:                    else features
MPI Rank 0:         layers[layer:1..L-1] = if layer > 1
MPI Rank 0:                                then SBFF(layers[layer-1].Eh, layerSizes[layer], layerSizes[layer-1])
MPI Rank 0:                                else SBFF(featNorm, layerSizes[layer], layerSizes[layer-1])
MPI Rank 0:         outLayer = BFF(layers[L-1].Eh, layerSizes[L], layerSizes[L-1])
MPI Rank 0:         outZ = outLayer.z        // + PastValue(layerSizes[L], 1, outLayer.z)
MPI Rank 0:         CE = if trainingCriterion == 'CE'
MPI Rank 0:              then CrossEntropyWithSoftmax(labels, outZ, tag='criterion')
MPI Rank 0:              else Fail('unknown trainingCriterion ' + trainingCriterion)
MPI Rank 0:         Err = if evalCriterion == 'Err' then
MPI Rank 0:               ClassificationError(labels, outZ, tag='eval')
MPI Rank 0:               else Fail('unknown evalCriterion ' + evalCriterion)
MPI Rank 0:         logPrior = LogPrior(labels)
MPI Rank 0:         // TODO: how to add a tag to an infix operation?
MPI Rank 0:         ScaledLogLikelihood = Minus (outZ, logPrior, tag='output')
MPI Rank 0:     ]
MPI Rank 0:     SGD = [
MPI Rank 0:         epochSize = 20480
MPI Rank 0:         minibatchSize = 64:256:1024
MPI Rank 0:         learningRatesPerMB = 1.0:0.5:0.1
MPI Rank 0:         numMBsToShowResult = 10
MPI Rank 0:         momentumPerMB = 0.9:0.656119
MPI Rank 0:         dropoutRate = 0.0
MPI Rank 0:         maxEpochs = 3
MPI Rank 0:         keepCheckPointFiles = true
MPI Rank 0:         clippingThresholdPerSample = 1#INF
MPI Rank 0:         ParallelTrain = [
MPI Rank 0:             parallelizationMethod = "DataParallelSGD"
MPI Rank 0:             distributedMBReading = true
MPI Rank 0:             DataParallelSGD = [
MPI Rank 0:                 gradientBits = 64
MPI Rank 0:             ]
MPI Rank 0:         ]
MPI Rank 0:         AutoAdjust = [
MPI Rank 0:             reduceLearnRateIfImproveLessThan = 0
MPI Rank 0:             loadBestModel = true
MPI Rank 0:             increaseLearnRateIfImproveMoreThan = 1000000000
MPI Rank 0:             learnRateDecreaseFactor = 0.5
MPI Rank 0:             learnRateIncreaseFactor = 1.382
MPI Rank 0:             autoAdjustLR = "adjustAfterEpoch"
MPI Rank 0:         ]
MPI Rank 0:     ]
MPI Rank 0:     reader = [
MPI Rank 0:         readerType = "HTKMLFReader"
MPI Rank 0:         readMethod = "blockRandomize"
MPI Rank 0:         miniBatchMode = "partial"
MPI Rank 0:         randomize = "auto"
MPI Rank 0:         verbosity = 0
MPI Rank 0:         useMersenneTwisterRand=true
MPI Rank 0:         features = [
MPI Rank 0:             dim = 363
MPI Rank 0:             type = "real"
MPI Rank 0:             scpFile = "glob_0000.scp"
MPI Rank 0:         ]
MPI Rank 0:         labels = [
MPI Rank 0:             mlfFile = "/home/philly/jenkins/workspace/CNTK-Test-Linux-W2/Tests/EndToEndTests/Speech/Data/glob_0000.mlf"
MPI Rank 0:             labelMappingFile = "/home/philly/jenkins/workspace/CNTK-Test-Linux-W2/Tests/EndToEndTests/Speech/Data/state.list"
MPI Rank 0:             labelDim = 132
MPI Rank 0:             labelType = "category"
MPI Rank 0:         ]
MPI Rank 0:     ]
MPI Rank 0: 	cvreader = [
MPI Rank 0:         readerType = "HTKMLFReader"
MPI Rank 0:         readMethod = "blockRandomize"
MPI Rank 0:         miniBatchMode = "partial"
MPI Rank 0:         randomize = "auto"
MPI Rank 0:         verbosity = 0
MPI Rank 0:         useMersenneTwisterRand=true
MPI Rank 0:         features = [
MPI Rank 0:             dim = 363
MPI Rank 0:             type = "real"
MPI Rank 0:             scpFile = "glob_0000.cv.scp"
MPI Rank 0:         ]
MPI Rank 0:         labels = [
MPI Rank 0:             mlfFile = "/home/philly/jenkins/workspace/CNTK-Test-Linux-W2/Tests/EndToEndTests/Speech/Data/glob_0000.mlf"
MPI Rank 0:             labelMappingFile = "/home/philly/jenkins/workspace/CNTK-Test-Linux-W2/Tests/EndToEndTests/Speech/Data/state.list"
MPI Rank 0:             labelDim = 132
MPI Rank 0:             labelType = "category"
MPI Rank 0:         ]
MPI Rank 0:     ]
MPI Rank 0: ]
MPI Rank 0: currentDirectory=/home/philly/jenkins/workspace/CNTK-Test-Linux-W2/Tests/EndToEndTests/Speech/Data
MPI Rank 0: RunDir=/tmp/cntk-test-20160816095705.492453/Speech/DNN_ParallelCrossValidation@release_cpu
MPI Rank 0: DataDir=/home/philly/jenkins/workspace/CNTK-Test-Linux-W2/Tests/EndToEndTests/Speech/Data
MPI Rank 0: ConfigDir=/home/philly/jenkins/workspace/CNTK-Test-Linux-W2/Tests/EndToEndTests/Speech/DNN/ParallelCrossValidation
MPI Rank 0: OutputDir=/tmp/cntk-test-20160816095705.492453/Speech/DNN_ParallelCrossValidation@release_cpu
MPI Rank 0: DeviceId=-1
MPI Rank 0: timestamping=true
MPI Rank 0: numCPUThreads=12
MPI Rank 0: shareNodeValueMatrices=true
MPI Rank 0: stderr=/tmp/cntk-test-20160816095705.492453/Speech/DNN_ParallelCrossValidation@release_cpu/stderr
MPI Rank 0: 
MPI Rank 0: 08/16/2016 09:57:51: <<<<<<<<<<<<<<<<<<<< RAW CONFIG WITH ALL VARIABLES RESOLVED <<<<<<<<<<<<<<<<<<<<
MPI Rank 0: 
MPI Rank 0: 08/16/2016 09:57:51: >>>>>>>>>>>>>>>>>>>> PROCESSED CONFIG WITH ALL VARIABLES RESOLVED >>>>>>>>>>>>>>>>>>>>
MPI Rank 0: configparameters: cntkcv.cntk:command=speechTrain
MPI Rank 0: configparameters: cntkcv.cntk:ConfigDir=/home/philly/jenkins/workspace/CNTK-Test-Linux-W2/Tests/EndToEndTests/Speech/DNN/ParallelCrossValidation
MPI Rank 0: configparameters: cntkcv.cntk:currentDirectory=/home/philly/jenkins/workspace/CNTK-Test-Linux-W2/Tests/EndToEndTests/Speech/Data
MPI Rank 0: configparameters: cntkcv.cntk:DataDir=/home/philly/jenkins/workspace/CNTK-Test-Linux-W2/Tests/EndToEndTests/Speech/Data
MPI Rank 0: configparameters: cntkcv.cntk:deviceId=-1
MPI Rank 0: configparameters: cntkcv.cntk:numCPUThreads=12
MPI Rank 0: configparameters: cntkcv.cntk:OutputDir=/tmp/cntk-test-20160816095705.492453/Speech/DNN_ParallelCrossValidation@release_cpu
MPI Rank 0: configparameters: cntkcv.cntk:parallelTrain=true
MPI Rank 0: configparameters: cntkcv.cntk:precision=double
MPI Rank 0: configparameters: cntkcv.cntk:RunDir=/tmp/cntk-test-20160816095705.492453/Speech/DNN_ParallelCrossValidation@release_cpu
MPI Rank 0: configparameters: cntkcv.cntk:shareNodeValueMatrices=true
MPI Rank 0: configparameters: cntkcv.cntk:speechTrain=[
MPI Rank 0:     action = "train"
MPI Rank 0:     modelPath = "/tmp/cntk-test-20160816095705.492453/Speech/DNN_ParallelCrossValidation@release_cpu/models/cntkSpeech.dnn"
MPI Rank 0:     deviceId = -1
MPI Rank 0:     traceLevel = 1
MPI Rank 0:     SimpleNetworkBuilder = [
MPI Rank 0:         layerSizes = 363:512:512:132
MPI Rank 0:         trainingCriterion = "CrossEntropyWithSoftmax"
MPI Rank 0:         evalCriterion = "ClassificationError"
MPI Rank 0:         layerTypes = "Sigmoid"
MPI Rank 0:         initValueScale = 1.0
MPI Rank 0:         applyMeanVarNorm = true
MPI Rank 0:         uniformInit = true
MPI Rank 0:         needPrior = true
MPI Rank 0:     ]
MPI Rank 0:     ExperimentalNetworkBuilder = [    // the same as above but with BS. Not active; activate by commenting out the SimpleNetworkBuilder entry above
MPI Rank 0:         layerSizes = 363:512:512:132
MPI Rank 0:         trainingCriterion = 'CE'
MPI Rank 0:         evalCriterion = 'Err'
MPI Rank 0:         applyMeanVarNorm = true
MPI Rank 0:         L = Length(layerSizes)-1    // number of model layers
MPI Rank 0:         features = Input(layerSizes[0], 1, tag='feature') ; labels = Input(layerSizes[Length(layerSizes)-1], 1, tag='label')
MPI Rank 0:         featNorm = if applyMeanVarNorm
MPI Rank 0:                    then MeanVarNorm(features)
MPI Rank 0:                    else features
MPI Rank 0:         layers[layer:1..L-1] = if layer > 1
MPI Rank 0:                                then SBFF(layers[layer-1].Eh, layerSizes[layer], layerSizes[layer-1])
MPI Rank 0:                                else SBFF(featNorm, layerSizes[layer], layerSizes[layer-1])
MPI Rank 0:         outLayer = BFF(layers[L-1].Eh, layerSizes[L], layerSizes[L-1])
MPI Rank 0:         outZ = outLayer.z        // + PastValue(layerSizes[L], 1, outLayer.z)
MPI Rank 0:         CE = if trainingCriterion == 'CE'
MPI Rank 0:              then CrossEntropyWithSoftmax(labels, outZ, tag='criterion')
MPI Rank 0:              else Fail('unknown trainingCriterion ' + trainingCriterion)
MPI Rank 0:         Err = if evalCriterion == 'Err' then
MPI Rank 0:               ClassificationError(labels, outZ, tag='eval')
MPI Rank 0:               else Fail('unknown evalCriterion ' + evalCriterion)
MPI Rank 0:         logPrior = LogPrior(labels)
MPI Rank 0:         // TODO: how to add a tag to an infix operation?
MPI Rank 0:         ScaledLogLikelihood = Minus (outZ, logPrior, tag='output')
MPI Rank 0:     ]
MPI Rank 0:     SGD = [
MPI Rank 0:         epochSize = 20480
MPI Rank 0:         minibatchSize = 64:256:1024
MPI Rank 0:         learningRatesPerMB = 1.0:0.5:0.1
MPI Rank 0:         numMBsToShowResult = 10
MPI Rank 0:         momentumPerMB = 0.9:0.656119
MPI Rank 0:         dropoutRate = 0.0
MPI Rank 0:         maxEpochs = 3
MPI Rank 0:         keepCheckPointFiles = true
MPI Rank 0:         clippingThresholdPerSample = 1#INF
MPI Rank 0:         ParallelTrain = [
MPI Rank 0:             parallelizationMethod = "DataParallelSGD"
MPI Rank 0:             distributedMBReading = true
MPI Rank 0:             DataParallelSGD = [
MPI Rank 0:                 gradientBits = 64
MPI Rank 0:             ]
MPI Rank 0:         ]
MPI Rank 0:         AutoAdjust = [
MPI Rank 0:             reduceLearnRateIfImproveLessThan = 0
MPI Rank 0:             loadBestModel = true
MPI Rank 0:             increaseLearnRateIfImproveMoreThan = 1000000000
MPI Rank 0:             learnRateDecreaseFactor = 0.5
MPI Rank 0:             learnRateIncreaseFactor = 1.382
MPI Rank 0:             autoAdjustLR = "adjustAfterEpoch"
MPI Rank 0:         ]
MPI Rank 0:     ]
MPI Rank 0:     reader = [
MPI Rank 0:         readerType = "HTKMLFReader"
MPI Rank 0:         readMethod = "blockRandomize"
MPI Rank 0:         miniBatchMode = "partial"
MPI Rank 0:         randomize = "auto"
MPI Rank 0:         verbosity = 0
MPI Rank 0:         useMersenneTwisterRand=true
MPI Rank 0:         features = [
MPI Rank 0:             dim = 363
MPI Rank 0:             type = "real"
MPI Rank 0:             scpFile = "glob_0000.scp"
MPI Rank 0:         ]
MPI Rank 0:         labels = [
MPI Rank 0:             mlfFile = "/home/philly/jenkins/workspace/CNTK-Test-Linux-W2/Tests/EndToEndTests/Speech/Data/glob_0000.mlf"
MPI Rank 0:             labelMappingFile = "/home/philly/jenkins/workspace/CNTK-Test-Linux-W2/Tests/EndToEndTests/Speech/Data/state.list"
MPI Rank 0:             labelDim = 132
MPI Rank 0:             labelType = "category"
MPI Rank 0:         ]
MPI Rank 0:     ]
MPI Rank 0: 	cvreader = [
MPI Rank 0:         readerType = "HTKMLFReader"
MPI Rank 0:         readMethod = "blockRandomize"
MPI Rank 0:         miniBatchMode = "partial"
MPI Rank 0:         randomize = "auto"
MPI Rank 0:         verbosity = 0
MPI Rank 0:         useMersenneTwisterRand=true
MPI Rank 0:         features = [
MPI Rank 0:             dim = 363
MPI Rank 0:             type = "real"
MPI Rank 0:             scpFile = "glob_0000.cv.scp"
MPI Rank 0:         ]
MPI Rank 0:         labels = [
MPI Rank 0:             mlfFile = "/home/philly/jenkins/workspace/CNTK-Test-Linux-W2/Tests/EndToEndTests/Speech/Data/glob_0000.mlf"
MPI Rank 0:             labelMappingFile = "/home/philly/jenkins/workspace/CNTK-Test-Linux-W2/Tests/EndToEndTests/Speech/Data/state.list"
MPI Rank 0:             labelDim = 132
MPI Rank 0:             labelType = "category"
MPI Rank 0:         ]
MPI Rank 0:     ]
MPI Rank 0: ]
MPI Rank 0: 
MPI Rank 0: configparameters: cntkcv.cntk:stderr=/tmp/cntk-test-20160816095705.492453/Speech/DNN_ParallelCrossValidation@release_cpu/stderr
MPI Rank 0: configparameters: cntkcv.cntk:timestamping=true
MPI Rank 0: 08/16/2016 09:57:51: <<<<<<<<<<<<<<<<<<<< PROCESSED CONFIG WITH ALL VARIABLES RESOLVED <<<<<<<<<<<<<<<<<<<<
MPI Rank 0: 08/16/2016 09:57:51: Commands: speechTrain
MPI Rank 0: 08/16/2016 09:57:51: Precision = "double"
MPI Rank 0: 08/16/2016 09:57:51: Using 12 CPU threads.
MPI Rank 0: 08/16/2016 09:57:51: CNTKModelPath: /tmp/cntk-test-20160816095705.492453/Speech/DNN_ParallelCrossValidation@release_cpu/models/cntkSpeech.dnn
MPI Rank 0: 08/16/2016 09:57:51: CNTKCommandTrainInfo: speechTrain : 3
MPI Rank 0: 08/16/2016 09:57:51: CNTKCommandTrainInfo: CNTKNoMoreCommands_Total : 3
MPI Rank 0: 
MPI Rank 0: 08/16/2016 09:57:51: ##############################################################################
MPI Rank 0: 08/16/2016 09:57:51: #                                                                            #
MPI Rank 0: 08/16/2016 09:57:51: # Action "train"                                                             #
MPI Rank 0: 08/16/2016 09:57:51: #                                                                            #
MPI Rank 0: 08/16/2016 09:57:51: ##############################################################################
MPI Rank 0: 
MPI Rank 0: 08/16/2016 09:57:51: CNTKCommandTrainBegin: speechTrain
MPI Rank 0: SimpleNetworkBuilder Using CPU
MPI Rank 0: reading script file glob_0000.scp ... 948 entries
MPI Rank 0: total 132 state names in state list /home/philly/jenkins/workspace/CNTK-Test-Linux-W2/Tests/EndToEndTests/Speech/Data/state.list
MPI Rank 0: htkmlfreader: reading MLF file /home/philly/jenkins/workspace/CNTK-Test-Linux-W2/Tests/EndToEndTests/Speech/Data/glob_0000.mlf ... total 948 entries
MPI Rank 0: ...............................................................................................feature set 0: 252734 frames in 948 out of 948 utterances
MPI Rank 0: label set 0: 129 classes
MPI Rank 0: minibatchutterancesource: 948 utterances grouped into 3 chunks, av. chunk size: 316.0 utterances, 84244.7 frames
MPI Rank 0: reading script file glob_0000.cv.scp ... 300 entries
MPI Rank 0: total 132 state names in state list /home/philly/jenkins/workspace/CNTK-Test-Linux-W2/Tests/EndToEndTests/Speech/Data/state.list
MPI Rank 0: htkmlfreader: reading MLF file /home/philly/jenkins/workspace/CNTK-Test-Linux-W2/Tests/EndToEndTests/Speech/Data/glob_0000.mlf ... total 948 entries
MPI Rank 0: ...........................................................................feature set 0: 83050 frames in 300 out of 300 utterances
MPI Rank 0: label set 0: 129 classes
MPI Rank 0: minibatchutterancesource: 300 utterances grouped into 1 chunks, av. chunk size: 300.0 utterances, 83050.0 frames
MPI Rank 0: 
MPI Rank 0: 08/16/2016 09:57:51: Creating virgin network.
MPI Rank 0: Node 'W0' (LearnableParameter operation): Initializing Parameter[512 x 363] <- 0.000000.
MPI Rank 0: Node 'W0' (LearnableParameter operation): Initializing Parameter[512 x 363] <- uniform(seed=1, range=0.050000*1.000000, onCPU=false).
MPI Rank 0: Node 'B0' (LearnableParameter operation): Initializing Parameter[512 x 1] <- 0.000000.
MPI Rank 0: Node 'B0' (LearnableParameter operation): Initializing Parameter[512 x 1] <- 0.000000.
MPI Rank 0: Node 'W1' (LearnableParameter operation): Initializing Parameter[512 x 512] <- 0.000000.
MPI Rank 0: Node 'W1' (LearnableParameter operation): Initializing Parameter[512 x 512] <- uniform(seed=2, range=0.050000*1.000000, onCPU=false).
MPI Rank 0: Node 'B1' (LearnableParameter operation): Initializing Parameter[512 x 1] <- 0.000000.
MPI Rank 0: Node 'B1' (LearnableParameter operation): Initializing Parameter[512 x 1] <- 0.000000.
MPI Rank 0: Node 'W2' (LearnableParameter operation): Initializing Parameter[132 x 512] <- 0.000000.
MPI Rank 0: Node 'W2' (LearnableParameter operation): Initializing Parameter[132 x 512] <- uniform(seed=3, range=0.050000*1.000000, onCPU=false).
MPI Rank 0: Node 'B2' (LearnableParameter operation): Initializing Parameter[132 x 1] <- 0.000000.
MPI Rank 0: Node 'B2' (LearnableParameter operation): Initializing Parameter[132 x 1] <- 0.000000.
MPI Rank 0: 
MPI Rank 0: Post-processing network...
MPI Rank 0: 
MPI Rank 0: 7 roots:
MPI Rank 0: 	CrossEntropyWithSoftmax = CrossEntropyWithSoftmax()
MPI Rank 0: 	EvalClassificationError = ClassificationError()
MPI Rank 0: 	InvStdOfFeatures = InvStdDev()
MPI Rank 0: 	MeanOfFeatures = Mean()
MPI Rank 0: 	PosteriorProb = Softmax()
MPI Rank 0: 	Prior = Mean()
MPI Rank 0: 	ScaledLogLikelihood = Minus()
MPI Rank 0: 
MPI Rank 0: Validating network. 25 nodes to process in pass 1.
MPI Rank 0: 
MPI Rank 0: Validating --> labels = InputValue() :  -> [132 x *]
MPI Rank 0: Validating --> W2 = LearnableParameter() :  -> [132 x 512]
MPI Rank 0: Validating --> W1 = LearnableParameter() :  -> [512 x 512]
MPI Rank 0: Validating --> W0 = LearnableParameter() :  -> [512 x 363]
MPI Rank 0: Validating --> features = InputValue() :  -> [363 x *]
MPI Rank 0: Validating --> MeanOfFeatures = Mean (features) : [363 x *] -> [363]
MPI Rank 0: Validating --> InvStdOfFeatures = InvStdDev (features) : [363 x *] -> [363]
MPI Rank 0: Validating --> MVNormalizedFeatures = PerDimMeanVarNormalization (features, MeanOfFeatures, InvStdOfFeatures) : [363 x *], [363], [363] -> [363 x *]
MPI Rank 0: Validating --> W0*features = Times (W0, MVNormalizedFeatures) : [512 x 363], [363 x *] -> [512 x *]
MPI Rank 0: Validating --> B0 = LearnableParameter() :  -> [512 x 1]
MPI Rank 0: Validating --> W0*features+B0 = Plus (W0*features, B0) : [512 x *], [512 x 1] -> [512 x 1 x *]
MPI Rank 0: Validating --> H1 = Sigmoid (W0*features+B0) : [512 x 1 x *] -> [512 x 1 x *]
MPI Rank 0: Validating --> W1*H1 = Times (W1, H1) : [512 x 512], [512 x 1 x *] -> [512 x 1 x *]
MPI Rank 0: Validating --> B1 = LearnableParameter() :  -> [512 x 1]
MPI Rank 0: Validating --> W1*H1+B1 = Plus (W1*H1, B1) : [512 x 1 x *], [512 x 1] -> [512 x 1 x *]
MPI Rank 0: Validating --> H2 = Sigmoid (W1*H1+B1) : [512 x 1 x *] -> [512 x 1 x *]
MPI Rank 0: Validating --> W2*H1 = Times (W2, H2) : [132 x 512], [512 x 1 x *] -> [132 x 1 x *]
MPI Rank 0: Validating --> B2 = LearnableParameter() :  -> [132 x 1]
MPI Rank 0: Validating --> HLast = Plus (W2*H1, B2) : [132 x 1 x *], [132 x 1] -> [132 x 1 x *]
MPI Rank 0: Validating --> CrossEntropyWithSoftmax = CrossEntropyWithSoftmax (labels, HLast) : [132 x *], [132 x 1 x *] -> [1]
MPI Rank 0: Validating --> EvalClassificationError = ClassificationError (labels, HLast) : [132 x *], [132 x 1 x *] -> [1]
MPI Rank 0: Validating --> PosteriorProb = Softmax (HLast) : [132 x 1 x *] -> [132 x 1 x *]
MPI Rank 0: Validating --> Prior = Mean (labels) : [132 x *] -> [132]
MPI Rank 0: Validating --> LogOfPrior = Log (Prior) : [132] -> [132]
MPI Rank 0: Validating --> ScaledLogLikelihood = Minus (HLast, LogOfPrior) : [132 x 1 x *], [132] -> [132 x 1 x *]
MPI Rank 0: 
MPI Rank 0: Validating network. 17 nodes to process in pass 2.
MPI Rank 0: 
MPI Rank 0: 
MPI Rank 0: Validating network, final pass.
MPI Rank 0: 
MPI Rank 0: 
MPI Rank 0: 
MPI Rank 0: 12 out of 25 nodes do not share the minibatch layout with the input data.
MPI Rank 0: 
MPI Rank 0: Post-processing network complete.
MPI Rank 0: 
MPI Rank 0: 08/16/2016 09:57:51: Created model with 25 nodes on CPU.
MPI Rank 0: 
MPI Rank 0: 08/16/2016 09:57:51: Training criterion node(s):
MPI Rank 0: 08/16/2016 09:57:51: 	CrossEntropyWithSoftmax = CrossEntropyWithSoftmax
MPI Rank 0: 
<<<<<<< HEAD
MPI Rank 0: 05/03/2016 18:04:10: Evaluation criterion node(s):
MPI Rank 0: 
MPI Rank 0: 05/03/2016 18:04:10: 	EvalClassificationError = ClassificationError
=======
MPI Rank 0: 08/16/2016 09:57:51: Evaluation criterion node(s):
MPI Rank 0: 08/16/2016 09:57:51: 	EvalErrorPrediction = ErrorPrediction
>>>>>>> 8493f118
MPI Rank 0: 
MPI Rank 0: 
MPI Rank 0: Allocating matrices for forward and/or backward propagation.
MPI Rank 0: 
MPI Rank 0: Memory Sharing: Out of 40 matrices, 21 are shared as 7, and 19 are not shared.
MPI Rank 0: 
MPI Rank 0: 	{ B0 : [512 x 1] (gradient)
MPI Rank 0: 	  H1 : [512 x 1 x *] (gradient) }
MPI Rank 0: 	{ B1 : [512 x 1] (gradient)
MPI Rank 0: 	  H2 : [512 x 1 x *] (gradient)
MPI Rank 0: 	  HLast : [132 x 1 x *] (gradient) }
MPI Rank 0: 	{ W1 : [512 x 512] (gradient)
MPI Rank 0: 	  W1*H1+B1 : [512 x 1 x *] (gradient)
MPI Rank 0: 	  W2*H1 : [132 x 1 x *] (gradient) }
MPI Rank 0: 	{ H1 : [512 x 1 x *]
MPI Rank 0: 	  W0*features : [512 x *]
MPI Rank 0: 	  W0*features : [512 x *] (gradient) }
MPI Rank 0: 	{ HLast : [132 x 1 x *]
MPI Rank 0: 	  W2 : [132 x 512] (gradient) }
MPI Rank 0: 	{ W1*H1+B1 : [512 x 1 x *]
MPI Rank 0: 	  W2*H1 : [132 x 1 x *] }
MPI Rank 0: 	{ H2 : [512 x 1 x *]
MPI Rank 0: 	  W0 : [512 x 363] (gradient)
MPI Rank 0: 	  W0*features+B0 : [512 x 1 x *]
MPI Rank 0: 	  W0*features+B0 : [512 x 1 x *] (gradient)
MPI Rank 0: 	  W1*H1 : [512 x 1 x *]
MPI Rank 0: 	  W1*H1 : [512 x 1 x *] (gradient) }
MPI Rank 0: 
MPI Rank 0: 
<<<<<<< HEAD
MPI Rank 0: (nil): {[EvalClassificationError Gradient[1]] [InvStdOfFeatures Gradient[363]] [LogOfPrior Gradient[132]] [MVNormalizedFeatures Gradient[363 x *]] [MeanOfFeatures Gradient[363]] [PosteriorProb Gradient[132 x 1 x *]] [PosteriorProb Value[132 x 1 x *]] [Prior Gradient[132]] [ScaledLogLikelihood Gradient[132 x 1 x *]] [features Gradient[363 x *]] [labels Gradient[132 x *]] }
MPI Rank 0: 0x143f238: {[MeanOfFeatures Value[363]] }
MPI Rank 0: 0x1441778: {[Prior Value[132]] }
MPI Rank 0: 0x14973c8: {[B0 Value[512 x 1]] }
MPI Rank 0: 0x14abc08: {[EvalClassificationError Value[1]] }
MPI Rank 0: 0x14abd68: {[ScaledLogLikelihood Value[132 x 1 x *]] }
MPI Rank 0: 0x14abf28: {[CrossEntropyWithSoftmax Value[1]] }
MPI Rank 0: 0x14b4038: {[W0 Value[512 x 363]] }
MPI Rank 0: 0x1528f98: {[B1 Gradient[512 x 1]] [H2 Gradient[512 x 1 x *]] [HLast Gradient[132 x 1 x *]] }
MPI Rank 0: 0x1529158: {[W1 Gradient[512 x 512]] [W1*H1+B1 Gradient[512 x 1 x *]] [W2*H1 Gradient[132 x 1 x *]] }
MPI Rank 0: 0x1529318: {[B2 Gradient[132 x 1]] }
MPI Rank 0: 0x152e688: {[B0 Gradient[512 x 1]] [H1 Gradient[512 x 1 x *]] }
MPI Rank 0: 0x1540f38: {[CrossEntropyWithSoftmax Gradient[1]] }
MPI Rank 0: 0x1548208: {[MVNormalizedFeatures Value[363 x *]] }
MPI Rank 0: 0x15556f8: {[features Value[363 x *]] }
MPI Rank 0: 0x1556958: {[InvStdOfFeatures Value[363]] }
MPI Rank 0: 0x15583f8: {[HLast Value[132 x 1 x *]] [W2 Gradient[132 x 512]] }
MPI Rank 0: 0x15584a8: {[LogOfPrior Value[132]] }
MPI Rank 0: 0x155f608: {[H1 Value[512 x 1 x *]] [W0*features Gradient[512 x *]] [W0*features Value[512 x *]] }
MPI Rank 0: 0x155f768: {[H2 Value[512 x 1 x *]] [W0 Gradient[512 x 363]] [W0*features+B0 Gradient[512 x 1 x *]] [W0*features+B0 Value[512 x 1 x *]] [W1*H1 Gradient[512 x 1 x *]] [W1*H1 Value[512 x 1 x *]] }
MPI Rank 0: 0x155f928: {[W1*H1+B1 Value[512 x 1 x *]] [W2*H1 Value[132 x 1 x *]] }
MPI Rank 0: 0x1563d08: {[labels Value[132 x *]] }
MPI Rank 0: 0x1563eb8: {[B2 Value[132 x 1]] }
MPI Rank 0: 0x15689a8: {[B1 Value[512 x 1]] }
MPI Rank 0: 0x1569228: {[W2 Value[132 x 512]] }
MPI Rank 0: 0x15e07f8: {[W1 Value[512 x 512]] }
=======
MPI Rank 0: 08/16/2016 09:57:51: Training 516740 parameters in 6 out of 6 parameter tensors and 15 nodes with gradient:
>>>>>>> 8493f118
MPI Rank 0: 
MPI Rank 0: 08/16/2016 09:57:51: 	Node 'B0' (LearnableParameter operation) : [512 x 1]
MPI Rank 0: 08/16/2016 09:57:51: 	Node 'B1' (LearnableParameter operation) : [512 x 1]
MPI Rank 0: 08/16/2016 09:57:51: 	Node 'B2' (LearnableParameter operation) : [132 x 1]
MPI Rank 0: 08/16/2016 09:57:51: 	Node 'W0' (LearnableParameter operation) : [512 x 363]
MPI Rank 0: 08/16/2016 09:57:51: 	Node 'W1' (LearnableParameter operation) : [512 x 512]
MPI Rank 0: 08/16/2016 09:57:51: 	Node 'W2' (LearnableParameter operation) : [132 x 512]
MPI Rank 0: 
MPI Rank 0: 
MPI Rank 0: 08/16/2016 09:57:51: Precomputing --> 3 PreCompute nodes found.
MPI Rank 0: 
MPI Rank 0: 08/16/2016 09:57:51: 	MeanOfFeatures = Mean()
MPI Rank 0: 08/16/2016 09:57:51: 	InvStdOfFeatures = InvStdDev()
MPI Rank 0: 08/16/2016 09:57:51: 	Prior = Mean()
MPI Rank 0: minibatchiterator: epoch 0: frames [0..252734] (first utterance at frame 0), data subset 0 of 1, with 1 datapasses
MPI Rank 0: requiredata: determined feature kind as 33-dimensional 'USER' with frame shift 10.0 ms
MPI Rank 0: 
MPI Rank 0: 08/16/2016 09:57:53: Precomputing --> Completed.
MPI Rank 0: 
MPI Rank 0: 
MPI Rank 0: 08/16/2016 09:57:53: Starting Epoch 1: learning rate per sample = 0.015625  effective momentum = 0.900000  momentum as time constant = 607.4 samples
MPI Rank 0: minibatchiterator: epoch 0: frames [0..20480] (first utterance at frame 0), data subset 0 of 2, with 1 datapasses
MPI Rank 0: 
<<<<<<< HEAD
MPI Rank 0: 05/03/2016 18:04:14: Starting minibatch loop, DataParallelSGD training (MyRank = 0, NumNodes = 2, NumGradientBits = 64), distributed reading is ENABLED.
MPI Rank 0: 05/03/2016 18:04:15:  Epoch[ 1 of 3]-Minibatch[   1-  10, 3.12%]: CrossEntropyWithSoftmax = 4.36628272 * 640; EvalClassificationError = 0.90937500 * 640; time = 0.9895s; samplesPerSecond = 646.8
MPI Rank 0: 05/03/2016 18:04:16:  Epoch[ 1 of 3]-Minibatch[  11-  20, 6.25%]: CrossEntropyWithSoftmax = 4.15914991 * 640; EvalClassificationError = 0.89218750 * 640; time = 0.6464s; samplesPerSecond = 990.0
MPI Rank 0: 05/03/2016 18:04:16:  Epoch[ 1 of 3]-Minibatch[  21-  30, 9.38%]: CrossEntropyWithSoftmax = 3.99837967 * 640; EvalClassificationError = 0.86875000 * 640; time = 0.5751s; samplesPerSecond = 1112.9
MPI Rank 0: 05/03/2016 18:04:17:  Epoch[ 1 of 3]-Minibatch[  31-  40, 12.50%]: CrossEntropyWithSoftmax = 3.86616341 * 640; EvalClassificationError = 0.86250000 * 640; time = 0.8622s; samplesPerSecond = 742.3
MPI Rank 0: 05/03/2016 18:04:18:  Epoch[ 1 of 3]-Minibatch[  41-  50, 15.62%]: CrossEntropyWithSoftmax = 3.80082643 * 640; EvalClassificationError = 0.87968750 * 640; time = 0.6131s; samplesPerSecond = 1043.9
MPI Rank 0: 05/03/2016 18:04:18:  Epoch[ 1 of 3]-Minibatch[  51-  60, 18.75%]: CrossEntropyWithSoftmax = 3.73336112 * 640; EvalClassificationError = 0.87812500 * 640; time = 0.5970s; samplesPerSecond = 1072.0
MPI Rank 0: 05/03/2016 18:04:19:  Epoch[ 1 of 3]-Minibatch[  61-  70, 21.88%]: CrossEntropyWithSoftmax = 3.57119384 * 640; EvalClassificationError = 0.82031250 * 640; time = 0.6844s; samplesPerSecond = 935.1
MPI Rank 0: 05/03/2016 18:04:20:  Epoch[ 1 of 3]-Minibatch[  71-  80, 25.00%]: CrossEntropyWithSoftmax = 3.44001005 * 640; EvalClassificationError = 0.81562500 * 640; time = 0.7324s; samplesPerSecond = 873.8
MPI Rank 0: 05/03/2016 18:04:20:  Epoch[ 1 of 3]-Minibatch[  81-  90, 28.12%]: CrossEntropyWithSoftmax = 3.36131109 * 640; EvalClassificationError = 0.77343750 * 640; time = 0.5486s; samplesPerSecond = 1166.6
MPI Rank 0: 05/03/2016 18:04:21:  Epoch[ 1 of 3]-Minibatch[  91- 100, 31.25%]: CrossEntropyWithSoftmax = 3.39817487 * 640; EvalClassificationError = 0.85000000 * 640; time = 0.7028s; samplesPerSecond = 910.7
MPI Rank 0: 05/03/2016 18:04:22:  Epoch[ 1 of 3]-Minibatch[ 101- 110, 34.38%]: CrossEntropyWithSoftmax = 3.25116276 * 640; EvalClassificationError = 0.77031250 * 640; time = 0.7804s; samplesPerSecond = 820.0
MPI Rank 0: 05/03/2016 18:04:22:  Epoch[ 1 of 3]-Minibatch[ 111- 120, 37.50%]: CrossEntropyWithSoftmax = 3.35774005 * 640; EvalClassificationError = 0.79843750 * 640; time = 0.5570s; samplesPerSecond = 1149.0
MPI Rank 0: 05/03/2016 18:04:23:  Epoch[ 1 of 3]-Minibatch[ 121- 130, 40.62%]: CrossEntropyWithSoftmax = 3.19791351 * 640; EvalClassificationError = 0.76406250 * 640; time = 0.5513s; samplesPerSecond = 1160.9
MPI Rank 0: 05/03/2016 18:04:24:  Epoch[ 1 of 3]-Minibatch[ 131- 140, 43.75%]: CrossEntropyWithSoftmax = 3.06449990 * 640; EvalClassificationError = 0.71718750 * 640; time = 0.8936s; samplesPerSecond = 716.2
MPI Rank 0: 05/03/2016 18:04:24:  Epoch[ 1 of 3]-Minibatch[ 141- 150, 46.88%]: CrossEntropyWithSoftmax = 3.05357361 * 640; EvalClassificationError = 0.74218750 * 640; time = 0.5027s; samplesPerSecond = 1273.2
MPI Rank 0: 05/03/2016 18:04:25:  Epoch[ 1 of 3]-Minibatch[ 151- 160, 50.00%]: CrossEntropyWithSoftmax = 3.02144079 * 640; EvalClassificationError = 0.74531250 * 640; time = 0.5725s; samplesPerSecond = 1118.0
MPI Rank 0: 05/03/2016 18:04:25:  Epoch[ 1 of 3]-Minibatch[ 161- 170, 53.12%]: CrossEntropyWithSoftmax = 2.89890004 * 640; EvalClassificationError = 0.69687500 * 640; time = 0.7164s; samplesPerSecond = 893.4
MPI Rank 0: 05/03/2016 18:04:26:  Epoch[ 1 of 3]-Minibatch[ 171- 180, 56.25%]: CrossEntropyWithSoftmax = 2.74598358 * 640; EvalClassificationError = 0.68593750 * 640; time = 0.7283s; samplesPerSecond = 878.7
MPI Rank 0: 05/03/2016 18:04:27:  Epoch[ 1 of 3]-Minibatch[ 181- 190, 59.38%]: CrossEntropyWithSoftmax = 2.83604141 * 640; EvalClassificationError = 0.70625000 * 640; time = 0.4997s; samplesPerSecond = 1280.7
MPI Rank 0: 05/03/2016 18:04:27:  Epoch[ 1 of 3]-Minibatch[ 191- 200, 62.50%]: CrossEntropyWithSoftmax = 2.62522562 * 640; EvalClassificationError = 0.64687500 * 640; time = 0.5151s; samplesPerSecond = 1242.6
MPI Rank 0: 05/03/2016 18:04:28:  Epoch[ 1 of 3]-Minibatch[ 201- 210, 65.62%]: CrossEntropyWithSoftmax = 2.65507979 * 640; EvalClassificationError = 0.66562500 * 640; time = 0.9337s; samplesPerSecond = 685.4
MPI Rank 0: 05/03/2016 18:04:29:  Epoch[ 1 of 3]-Minibatch[ 211- 220, 68.75%]: CrossEntropyWithSoftmax = 2.59593989 * 640; EvalClassificationError = 0.65937500 * 640; time = 0.5243s; samplesPerSecond = 1220.7
MPI Rank 0: 05/03/2016 18:04:29:  Epoch[ 1 of 3]-Minibatch[ 221- 230, 71.88%]: CrossEntropyWithSoftmax = 2.51177605 * 640; EvalClassificationError = 0.62343750 * 640; time = 0.5625s; samplesPerSecond = 1137.7
MPI Rank 0: 05/03/2016 18:04:30:  Epoch[ 1 of 3]-Minibatch[ 231- 240, 75.00%]: CrossEntropyWithSoftmax = 2.42438840 * 640; EvalClassificationError = 0.63281250 * 640; time = 0.7145s; samplesPerSecond = 895.7
MPI Rank 0: 05/03/2016 18:04:31:  Epoch[ 1 of 3]-Minibatch[ 241- 250, 78.12%]: CrossEntropyWithSoftmax = 2.40372959 * 640; EvalClassificationError = 0.65156250 * 640; time = 0.6839s; samplesPerSecond = 935.8
MPI Rank 0: 05/03/2016 18:04:31:  Epoch[ 1 of 3]-Minibatch[ 251- 260, 81.25%]: CrossEntropyWithSoftmax = 2.48277420 * 640; EvalClassificationError = 0.63906250 * 640; time = 0.5439s; samplesPerSecond = 1176.6
MPI Rank 0: 05/03/2016 18:04:32:  Epoch[ 1 of 3]-Minibatch[ 261- 270, 84.38%]: CrossEntropyWithSoftmax = 2.34181483 * 640; EvalClassificationError = 0.61718750 * 640; time = 0.7803s; samplesPerSecond = 820.2
MPI Rank 0: 05/03/2016 18:04:33:  Epoch[ 1 of 3]-Minibatch[ 271- 280, 87.50%]: CrossEntropyWithSoftmax = 2.22951559 * 640; EvalClassificationError = 0.57656250 * 640; time = 0.6476s; samplesPerSecond = 988.3
MPI Rank 0: 05/03/2016 18:04:33:  Epoch[ 1 of 3]-Minibatch[ 281- 290, 90.62%]: CrossEntropyWithSoftmax = 2.32715885 * 640; EvalClassificationError = 0.62031250 * 640; time = 0.4956s; samplesPerSecond = 1291.4
MPI Rank 0: 05/03/2016 18:04:34:  Epoch[ 1 of 3]-Minibatch[ 291- 300, 93.75%]: CrossEntropyWithSoftmax = 2.21143816 * 640; EvalClassificationError = 0.61406250 * 640; time = 0.5704s; samplesPerSecond = 1122.1
MPI Rank 0: 05/03/2016 18:04:35:  Epoch[ 1 of 3]-Minibatch[ 301- 310, 96.88%]: CrossEntropyWithSoftmax = 2.29118500 * 640; EvalClassificationError = 0.60156250 * 640; time = 0.9470s; samplesPerSecond = 675.8
MPI Rank 0: 05/03/2016 18:04:35:  Epoch[ 1 of 3]-Minibatch[ 311- 320, 100.00%]: CrossEntropyWithSoftmax = 2.19155470 * 640; EvalClassificationError = 0.56406250 * 640; time = 0.5495s; samplesPerSecond = 1164.8
MPI Rank 0: 05/03/2016 18:04:35: Finished Epoch[ 1 of 3]: [Training] CrossEntropyWithSoftmax = 3.01292779 * 20480; EvalClassificationError = 0.72778320 * 20480; totalSamplesSeen = 20480; learningRatePerSample = 0.015625; epochTime=21.2416s
MPI Rank 0: minibatchiterator: epoch 0: frames [0..83050] (first utterance at frame 0), data subset 0 of 2, with 1 datapasses
MPI Rank 0: requiredata: determined feature kind as 33-dimensional 'USER' with frame shift 10.0 ms
MPI Rank 0: 05/03/2016 18:05:00: Final Results: Minibatch[1-1299]: CrossEntropyWithSoftmax = 2.18242407 * 83050; perplexity = 8.86777634; EvalClassificationError = 0.58616496 * 83050
MPI Rank 0: 05/03/2016 18:05:00: Finished Epoch[ 1 of 3]: [Validate] CrossEntropyWithSoftmax = 2.18242407 * 83050; EvalClassificationError = 0.58616496 * 83050
MPI Rank 0: 05/03/2016 18:05:00: SGD: Saving checkpoint model '/tmp/cntk-test-20160503175932.483858/Speech/DNN_ParallelCrossValidation@release_cpu/models/cntkSpeech.dnn.1'
=======
MPI Rank 0: 08/16/2016 09:57:53: Starting minibatch loop, DataParallelSGD training (MyRank = 0, NumNodes = 2, NumGradientBits = 64), distributed reading is ENABLED.
MPI Rank 0: 08/16/2016 09:57:53:  Epoch[ 1 of 3]-Minibatch[   1-  10, 3.12%]: CrossEntropyWithSoftmax = 4.56962759 * 640; EvalErrorPrediction = 0.91093750 * 640; time = 0.2812s; samplesPerSecond = 2275.8
MPI Rank 0: 08/16/2016 09:57:54:  Epoch[ 1 of 3]-Minibatch[  11-  20, 6.25%]: CrossEntropyWithSoftmax = 4.33203458 * 640; EvalErrorPrediction = 0.92500000 * 640; time = 0.2752s; samplesPerSecond = 2325.6
MPI Rank 0: 08/16/2016 09:57:54:  Epoch[ 1 of 3]-Minibatch[  21-  30, 9.38%]: CrossEntropyWithSoftmax = 3.97802531 * 640; EvalErrorPrediction = 0.86875000 * 640; time = 0.2728s; samplesPerSecond = 2346.5
MPI Rank 0: 08/16/2016 09:57:54:  Epoch[ 1 of 3]-Minibatch[  31-  40, 12.50%]: CrossEntropyWithSoftmax = 3.74456931 * 640; EvalErrorPrediction = 0.84531250 * 640; time = 0.2894s; samplesPerSecond = 2211.3
MPI Rank 0: 08/16/2016 09:57:55:  Epoch[ 1 of 3]-Minibatch[  41-  50, 15.62%]: CrossEntropyWithSoftmax = 3.84496599 * 640; EvalErrorPrediction = 0.86250000 * 640; time = 0.2710s; samplesPerSecond = 2361.9
MPI Rank 0: 08/16/2016 09:57:55:  Epoch[ 1 of 3]-Minibatch[  51-  60, 18.75%]: CrossEntropyWithSoftmax = 3.70662762 * 640; EvalErrorPrediction = 0.86093750 * 640; time = 0.2699s; samplesPerSecond = 2371.6
MPI Rank 0: 08/16/2016 09:57:55:  Epoch[ 1 of 3]-Minibatch[  61-  70, 21.88%]: CrossEntropyWithSoftmax = 3.40638941 * 640; EvalErrorPrediction = 0.77500000 * 640; time = 0.2742s; samplesPerSecond = 2334.4
MPI Rank 0: 08/16/2016 09:57:55:  Epoch[ 1 of 3]-Minibatch[  71-  80, 25.00%]: CrossEntropyWithSoftmax = 3.51838707 * 640; EvalErrorPrediction = 0.82812500 * 640; time = 0.2686s; samplesPerSecond = 2382.7
MPI Rank 0: 08/16/2016 09:57:56:  Epoch[ 1 of 3]-Minibatch[  81-  90, 28.12%]: CrossEntropyWithSoftmax = 3.49900161 * 640; EvalErrorPrediction = 0.81875000 * 640; time = 0.2677s; samplesPerSecond = 2390.8
MPI Rank 0: 08/16/2016 09:57:56:  Epoch[ 1 of 3]-Minibatch[  91- 100, 31.25%]: CrossEntropyWithSoftmax = 3.39551909 * 640; EvalErrorPrediction = 0.79843750 * 640; time = 0.2803s; samplesPerSecond = 2283.2
MPI Rank 0: 08/16/2016 09:57:56:  Epoch[ 1 of 3]-Minibatch[ 101- 110, 34.38%]: CrossEntropyWithSoftmax = 3.50293318 * 640; EvalErrorPrediction = 0.83281250 * 640; time = 0.2757s; samplesPerSecond = 2321.7
MPI Rank 0: 08/16/2016 09:57:56:  Epoch[ 1 of 3]-Minibatch[ 111- 120, 37.50%]: CrossEntropyWithSoftmax = 3.27255549 * 640; EvalErrorPrediction = 0.79531250 * 640; time = 0.2605s; samplesPerSecond = 2456.7
MPI Rank 0: 08/16/2016 09:57:57:  Epoch[ 1 of 3]-Minibatch[ 121- 130, 40.62%]: CrossEntropyWithSoftmax = 3.19692805 * 640; EvalErrorPrediction = 0.78906250 * 640; time = 0.2691s; samplesPerSecond = 2378.1
MPI Rank 0: 08/16/2016 09:57:57:  Epoch[ 1 of 3]-Minibatch[ 131- 140, 43.75%]: CrossEntropyWithSoftmax = 3.06020026 * 640; EvalErrorPrediction = 0.75937500 * 640; time = 0.2569s; samplesPerSecond = 2491.1
MPI Rank 0: 08/16/2016 09:57:57:  Epoch[ 1 of 3]-Minibatch[ 141- 150, 46.88%]: CrossEntropyWithSoftmax = 2.95745162 * 640; EvalErrorPrediction = 0.71093750 * 640; time = 0.2695s; samplesPerSecond = 2375.0
MPI Rank 0: 08/16/2016 09:57:57:  Epoch[ 1 of 3]-Minibatch[ 151- 160, 50.00%]: CrossEntropyWithSoftmax = 3.10529802 * 640; EvalErrorPrediction = 0.75000000 * 640; time = 0.2668s; samplesPerSecond = 2398.8
MPI Rank 0: 08/16/2016 09:57:58:  Epoch[ 1 of 3]-Minibatch[ 161- 170, 53.12%]: CrossEntropyWithSoftmax = 2.81919831 * 640; EvalErrorPrediction = 0.70156250 * 640; time = 0.2800s; samplesPerSecond = 2285.7
MPI Rank 0: 08/16/2016 09:57:58:  Epoch[ 1 of 3]-Minibatch[ 171- 180, 56.25%]: CrossEntropyWithSoftmax = 2.71884079 * 640; EvalErrorPrediction = 0.65156250 * 640; time = 0.2769s; samplesPerSecond = 2311.3
MPI Rank 0: 08/16/2016 09:57:58:  Epoch[ 1 of 3]-Minibatch[ 181- 190, 59.38%]: CrossEntropyWithSoftmax = 2.81172687 * 640; EvalErrorPrediction = 0.71250000 * 640; time = 0.2753s; samplesPerSecond = 2324.9
MPI Rank 0: 08/16/2016 09:57:59:  Epoch[ 1 of 3]-Minibatch[ 191- 200, 62.50%]: CrossEntropyWithSoftmax = 2.71883154 * 640; EvalErrorPrediction = 0.67500000 * 640; time = 0.2693s; samplesPerSecond = 2376.7
MPI Rank 0: 08/16/2016 09:57:59:  Epoch[ 1 of 3]-Minibatch[ 201- 210, 65.62%]: CrossEntropyWithSoftmax = 2.58180764 * 640; EvalErrorPrediction = 0.65468750 * 640; time = 0.2769s; samplesPerSecond = 2311.0
MPI Rank 0: 08/16/2016 09:57:59:  Epoch[ 1 of 3]-Minibatch[ 211- 220, 68.75%]: CrossEntropyWithSoftmax = 2.58988172 * 640; EvalErrorPrediction = 0.65312500 * 640; time = 0.2761s; samplesPerSecond = 2317.6
MPI Rank 0: 08/16/2016 09:57:59:  Epoch[ 1 of 3]-Minibatch[ 221- 230, 71.88%]: CrossEntropyWithSoftmax = 2.51621962 * 640; EvalErrorPrediction = 0.65000000 * 640; time = 0.2747s; samplesPerSecond = 2329.9
MPI Rank 0: 08/16/2016 09:58:00:  Epoch[ 1 of 3]-Minibatch[ 231- 240, 75.00%]: CrossEntropyWithSoftmax = 2.54161790 * 640; EvalErrorPrediction = 0.65000000 * 640; time = 0.2589s; samplesPerSecond = 2472.2
MPI Rank 0: 08/16/2016 09:58:00:  Epoch[ 1 of 3]-Minibatch[ 241- 250, 78.12%]: CrossEntropyWithSoftmax = 2.47626842 * 640; EvalErrorPrediction = 0.64218750 * 640; time = 0.2558s; samplesPerSecond = 2501.7
MPI Rank 0: 08/16/2016 09:58:00:  Epoch[ 1 of 3]-Minibatch[ 251- 260, 81.25%]: CrossEntropyWithSoftmax = 2.38693259 * 640; EvalErrorPrediction = 0.62343750 * 640; time = 0.2781s; samplesPerSecond = 2301.0
MPI Rank 0: 08/16/2016 09:58:00:  Epoch[ 1 of 3]-Minibatch[ 261- 270, 84.38%]: CrossEntropyWithSoftmax = 2.25003729 * 640; EvalErrorPrediction = 0.57968750 * 640; time = 0.2725s; samplesPerSecond = 2348.2
MPI Rank 0: 08/16/2016 09:58:01:  Epoch[ 1 of 3]-Minibatch[ 271- 280, 87.50%]: CrossEntropyWithSoftmax = 2.50525264 * 640; EvalErrorPrediction = 0.66093750 * 640; time = 0.2654s; samplesPerSecond = 2411.7
MPI Rank 0: 08/16/2016 09:58:01:  Epoch[ 1 of 3]-Minibatch[ 281- 290, 90.62%]: CrossEntropyWithSoftmax = 2.25697158 * 640; EvalErrorPrediction = 0.59062500 * 640; time = 0.2706s; samplesPerSecond = 2365.1
MPI Rank 0: 08/16/2016 09:58:01:  Epoch[ 1 of 3]-Minibatch[ 291- 300, 93.75%]: CrossEntropyWithSoftmax = 2.24761175 * 640; EvalErrorPrediction = 0.60312500 * 640; time = 0.2666s; samplesPerSecond = 2400.3
MPI Rank 0: 08/16/2016 09:58:02:  Epoch[ 1 of 3]-Minibatch[ 301- 310, 96.88%]: CrossEntropyWithSoftmax = 2.22232242 * 640; EvalErrorPrediction = 0.58281250 * 640; time = 0.2704s; samplesPerSecond = 2367.0
MPI Rank 0: 08/16/2016 09:58:02:  Epoch[ 1 of 3]-Minibatch[ 311- 320, 100.00%]: CrossEntropyWithSoftmax = 2.22216501 * 640; EvalErrorPrediction = 0.60468750 * 640; time = 0.2689s; samplesPerSecond = 2379.8
MPI Rank 0: 08/16/2016 09:58:02: Finished Epoch[ 1 of 3]: [Training] CrossEntropyWithSoftmax = 3.02988126 * 20480; EvalErrorPrediction = 0.73022461 * 20480; totalSamplesSeen = 20480; learningRatePerSample = 0.015625; epochTime=8.69276s
MPI Rank 0: minibatchiterator: epoch 0: frames [0..83050] (first utterance at frame 0), data subset 0 of 2, with 1 datapasses
MPI Rank 0: requiredata: determined feature kind as 33-dimensional 'USER' with frame shift 10.0 ms
MPI Rank 0: 08/16/2016 09:58:31: Final Results: Minibatch[1-1299]: CrossEntropyWithSoftmax = 2.23112813 * 83050; perplexity = 9.31036343; EvalErrorPrediction = 0.61196869 * 83050
MPI Rank 0: 08/16/2016 09:58:31: Finished Epoch[ 1 of 3]: [Validate] CrossEntropyWithSoftmax = 2.23112813 * 83050; EvalErrorPrediction = 0.61196869 * 83050
MPI Rank 0: 08/16/2016 09:58:31: SGD: Saving checkpoint model '/tmp/cntk-test-20160816095705.492453/Speech/DNN_ParallelCrossValidation@release_cpu/models/cntkSpeech.dnn.1'
>>>>>>> 8493f118
MPI Rank 0: 
MPI Rank 0: 08/16/2016 09:58:31: Starting Epoch 2: learning rate per sample = 0.001953  effective momentum = 0.656119  momentum as time constant = 607.5 samples
MPI Rank 0: minibatchiterator: epoch 1: frames [20480..40960] (first utterance at frame 20480), data subset 0 of 2, with 1 datapasses
MPI Rank 0: 
<<<<<<< HEAD
MPI Rank 0: 05/03/2016 18:05:00: Starting minibatch loop, DataParallelSGD training (MyRank = 0, NumNodes = 2, NumGradientBits = 64), distributed reading is ENABLED.
MPI Rank 0: 05/03/2016 18:05:01:  Epoch[ 2 of 3]-Minibatch[   1-  10, 12.50%]: CrossEntropyWithSoftmax = 2.05064112 * 2560; EvalClassificationError = 0.55039063 * 2560; time = 1.5356s; samplesPerSecond = 1667.1
MPI Rank 0: 05/03/2016 18:05:03:  Epoch[ 2 of 3]-Minibatch[  11-  20, 25.00%]: CrossEntropyWithSoftmax = 2.02000655 * 2560; EvalClassificationError = 0.54492188 * 2560; time = 1.3678s; samplesPerSecond = 1871.7
MPI Rank 0: 05/03/2016 18:05:04:  Epoch[ 2 of 3]-Minibatch[  21-  30, 37.50%]: CrossEntropyWithSoftmax = 2.01868507 * 2560; EvalClassificationError = 0.55000000 * 2560; time = 1.3213s; samplesPerSecond = 1937.5
MPI Rank 0: 05/03/2016 18:05:06:  Epoch[ 2 of 3]-Minibatch[  31-  40, 50.00%]: CrossEntropyWithSoftmax = 1.96698601 * 2560; EvalClassificationError = 0.53867188 * 2560; time = 1.4941s; samplesPerSecond = 1713.5
MPI Rank 0: 05/03/2016 18:05:07:  Epoch[ 2 of 3]-Minibatch[  41-  50, 62.50%]: CrossEntropyWithSoftmax = 1.93942125 * 2560; EvalClassificationError = 0.54023438 * 2560; time = 1.1340s; samplesPerSecond = 2257.4
MPI Rank 0: 05/03/2016 18:05:08:  Epoch[ 2 of 3]-Minibatch[  51-  60, 75.00%]: CrossEntropyWithSoftmax = 2.00412188 * 2560; EvalClassificationError = 0.54335937 * 2560; time = 1.3984s; samplesPerSecond = 1830.7
MPI Rank 0: 05/03/2016 18:05:09:  Epoch[ 2 of 3]-Minibatch[  61-  70, 87.50%]: CrossEntropyWithSoftmax = 1.93180079 * 2560; EvalClassificationError = 0.52343750 * 2560; time = 1.3413s; samplesPerSecond = 1908.6
MPI Rank 0: 05/03/2016 18:05:11:  Epoch[ 2 of 3]-Minibatch[  71-  80, 100.00%]: CrossEntropyWithSoftmax = 1.94186507 * 2560; EvalClassificationError = 0.54257813 * 2560; time = 1.3264s; samplesPerSecond = 1930.0
MPI Rank 0: 05/03/2016 18:05:11: Finished Epoch[ 2 of 3]: [Training] CrossEntropyWithSoftmax = 1.98419097 * 20480; EvalClassificationError = 0.54169922 * 20480; totalSamplesSeen = 40960; learningRatePerSample = 0.001953125; epochTime=10.935s
MPI Rank 0: minibatchiterator: epoch 0: frames [0..83050] (first utterance at frame 0), data subset 0 of 2, with 1 datapasses
MPI Rank 0: 05/03/2016 18:05:33: Final Results: Minibatch[1-326]: CrossEntropyWithSoftmax = 1.89747943 * 83050; perplexity = 6.66906339; EvalClassificationError = 0.52758579 * 83050
MPI Rank 0: 05/03/2016 18:05:33: Finished Epoch[ 2 of 3]: [Validate] CrossEntropyWithSoftmax = 1.89747943 * 83050; EvalClassificationError = 0.52758579 * 83050
MPI Rank 0: 05/03/2016 18:05:33: SGD: Saving checkpoint model '/tmp/cntk-test-20160503175932.483858/Speech/DNN_ParallelCrossValidation@release_cpu/models/cntkSpeech.dnn.2'
=======
MPI Rank 0: 08/16/2016 09:58:31: Starting minibatch loop, DataParallelSGD training (MyRank = 0, NumNodes = 2, NumGradientBits = 64), distributed reading is ENABLED.
MPI Rank 0: 08/16/2016 09:58:32:  Epoch[ 2 of 3]-Minibatch[   1-  10, 12.50%]: CrossEntropyWithSoftmax = 2.12679700 * 2560; EvalErrorPrediction = 0.56601563 * 2560; time = 0.8259s; samplesPerSecond = 3099.5
MPI Rank 0: 08/16/2016 09:58:32:  Epoch[ 2 of 3]-Minibatch[  11-  20, 25.00%]: CrossEntropyWithSoftmax = 2.04568504 * 2560; EvalErrorPrediction = 0.55429688 * 2560; time = 0.8085s; samplesPerSecond = 3166.4
MPI Rank 0: 08/16/2016 09:58:33:  Epoch[ 2 of 3]-Minibatch[  21-  30, 37.50%]: CrossEntropyWithSoftmax = 2.02935394 * 2560; EvalErrorPrediction = 0.54570312 * 2560; time = 0.7974s; samplesPerSecond = 3210.4
MPI Rank 0: 08/16/2016 09:58:34:  Epoch[ 2 of 3]-Minibatch[  31-  40, 50.00%]: CrossEntropyWithSoftmax = 2.01533190 * 2560; EvalErrorPrediction = 0.55898437 * 2560; time = 0.7963s; samplesPerSecond = 3214.7
MPI Rank 0: 08/16/2016 09:58:35:  Epoch[ 2 of 3]-Minibatch[  41-  50, 62.50%]: CrossEntropyWithSoftmax = 2.00654444 * 2560; EvalErrorPrediction = 0.54296875 * 2560; time = 0.7881s; samplesPerSecond = 3248.3
MPI Rank 0: 08/16/2016 09:58:36:  Epoch[ 2 of 3]-Minibatch[  51-  60, 75.00%]: CrossEntropyWithSoftmax = 1.94945520 * 2560; EvalErrorPrediction = 0.53359375 * 2560; time = 0.7922s; samplesPerSecond = 3231.5
MPI Rank 0: 08/16/2016 09:58:36:  Epoch[ 2 of 3]-Minibatch[  61-  70, 87.50%]: CrossEntropyWithSoftmax = 1.94218281 * 2560; EvalErrorPrediction = 0.52421875 * 2560; time = 0.7953s; samplesPerSecond = 3219.0
MPI Rank 0: 08/16/2016 09:58:37:  Epoch[ 2 of 3]-Minibatch[  71-  80, 100.00%]: CrossEntropyWithSoftmax = 1.92847361 * 2560; EvalErrorPrediction = 0.52929688 * 2560; time = 0.7827s; samplesPerSecond = 3270.9
MPI Rank 0: 08/16/2016 09:58:37: Finished Epoch[ 2 of 3]: [Training] CrossEntropyWithSoftmax = 2.00547799 * 20480; EvalErrorPrediction = 0.54438477 * 20480; totalSamplesSeen = 40960; learningRatePerSample = 0.001953125; epochTime=6.39217s
MPI Rank 0: minibatchiterator: epoch 0: frames [0..83050] (first utterance at frame 0), data subset 0 of 2, with 1 datapasses
MPI Rank 0: 08/16/2016 09:59:05: Final Results: Minibatch[1-326]: CrossEntropyWithSoftmax = 1.91178842 * 83050; perplexity = 6.76517694; EvalErrorPrediction = 0.52972908 * 83050
MPI Rank 0: 08/16/2016 09:59:05: Finished Epoch[ 2 of 3]: [Validate] CrossEntropyWithSoftmax = 1.91178842 * 83050; EvalErrorPrediction = 0.52972908 * 83050
MPI Rank 0: 08/16/2016 09:59:05: SGD: Saving checkpoint model '/tmp/cntk-test-20160816095705.492453/Speech/DNN_ParallelCrossValidation@release_cpu/models/cntkSpeech.dnn.2'
>>>>>>> 8493f118
MPI Rank 0: 
MPI Rank 0: 08/16/2016 09:59:05: Starting Epoch 3: learning rate per sample = 0.000098  effective momentum = 0.656119  momentum as time constant = 2429.9 samples
MPI Rank 0: minibatchiterator: epoch 2: frames [40960..61440] (first utterance at frame 40960), data subset 0 of 2, with 1 datapasses
MPI Rank 0: 
<<<<<<< HEAD
MPI Rank 0: 05/03/2016 18:05:33: Starting minibatch loop, DataParallelSGD training (MyRank = 0, NumNodes = 2, NumGradientBits = 64), distributed reading is ENABLED.
MPI Rank 0: 05/03/2016 18:05:37:  Epoch[ 3 of 3]-Minibatch[   1-  10, 50.00%]: CrossEntropyWithSoftmax = 1.90809843 * 10240; EvalClassificationError = 0.52558594 * 10240; time = 3.9293s; samplesPerSecond = 2606.1
MPI Rank 0: 05/03/2016 18:05:41:  Epoch[ 3 of 3]-Minibatch[  11-  20, 100.00%]: CrossEntropyWithSoftmax = 1.90322337 * 10240; EvalClassificationError = 0.52568359 * 10240; time = 3.9874s; samplesPerSecond = 2568.1
MPI Rank 0: 05/03/2016 18:05:41: Finished Epoch[ 3 of 3]: [Training] CrossEntropyWithSoftmax = 1.90566090 * 20480; EvalClassificationError = 0.52563477 * 20480; totalSamplesSeen = 61440; learningRatePerSample = 9.7656251e-05; epochTime=7.94933s
MPI Rank 0: minibatchiterator: epoch 0: frames [0..83050] (first utterance at frame 0), data subset 0 of 2, with 1 datapasses
MPI Rank 0: 05/03/2016 18:06:02: Final Results: Minibatch[1-83]: CrossEntropyWithSoftmax = 1.87717371 * 83050; perplexity = 6.53500893; EvalClassificationError = 0.51938591 * 83050
MPI Rank 0: 05/03/2016 18:06:02: Finished Epoch[ 3 of 3]: [Validate] CrossEntropyWithSoftmax = 1.87717371 * 83050; EvalClassificationError = 0.51938591 * 83050
MPI Rank 0: 05/03/2016 18:06:02: SGD: Saving checkpoint model '/tmp/cntk-test-20160503175932.483858/Speech/DNN_ParallelCrossValidation@release_cpu/models/cntkSpeech.dnn'
MPI Rank 0: 05/03/2016 18:06:02: CNTKCommandTrainEnd: speechTrain
=======
MPI Rank 0: 08/16/2016 09:59:05: Starting minibatch loop, DataParallelSGD training (MyRank = 0, NumNodes = 2, NumGradientBits = 64), distributed reading is ENABLED.
MPI Rank 0: 08/16/2016 09:59:08:  Epoch[ 3 of 3]-Minibatch[   1-  10, 50.00%]: CrossEntropyWithSoftmax = 1.93108721 * 10240; EvalErrorPrediction = 0.52958984 * 10240; time = 2.8844s; samplesPerSecond = 3550.1
MPI Rank 0: 08/16/2016 09:59:10:  Epoch[ 3 of 3]-Minibatch[  11-  20, 100.00%]: CrossEntropyWithSoftmax = 1.95098710 * 10240; EvalErrorPrediction = 0.54755859 * 10240; time = 2.8076s; samplesPerSecond = 3647.2
MPI Rank 0: 08/16/2016 09:59:10: Finished Epoch[ 3 of 3]: [Training] CrossEntropyWithSoftmax = 1.94103716 * 20480; EvalErrorPrediction = 0.53857422 * 20480; totalSamplesSeen = 61440; learningRatePerSample = 9.7656251e-05; epochTime=5.70009s
MPI Rank 0: minibatchiterator: epoch 0: frames [0..83050] (first utterance at frame 0), data subset 0 of 2, with 1 datapasses
MPI Rank 0: 08/16/2016 09:59:37: Final Results: Minibatch[1-83]: CrossEntropyWithSoftmax = 1.88963921 * 83050; perplexity = 6.61698094; EvalErrorPrediction = 0.52007225 * 83050
MPI Rank 0: 08/16/2016 09:59:37: Finished Epoch[ 3 of 3]: [Validate] CrossEntropyWithSoftmax = 1.88963921 * 83050; EvalErrorPrediction = 0.52007225 * 83050
MPI Rank 0: 08/16/2016 09:59:37: SGD: Saving checkpoint model '/tmp/cntk-test-20160816095705.492453/Speech/DNN_ParallelCrossValidation@release_cpu/models/cntkSpeech.dnn'
MPI Rank 0: 08/16/2016 09:59:37: CNTKCommandTrainEnd: speechTrain
>>>>>>> 8493f118
MPI Rank 0: 
MPI Rank 0: 08/16/2016 09:59:37: Action "train" complete.
MPI Rank 0: 
MPI Rank 0: 08/16/2016 09:59:37: __COMPLETED__
MPI Rank 0: ~MPIWrapper
MPI Rank 1: 08/16/2016 09:57:50: -------------------------------------------------------------------
MPI Rank 1: 08/16/2016 09:57:50: Build info: 
MPI Rank 1: 
MPI Rank 1: 08/16/2016 09:57:50: 		Built time: Aug 16 2016 09:41:56
MPI Rank 1: 08/16/2016 09:57:50: 		Last modified date: Fri Aug 12 07:32:43 2016
MPI Rank 1: 08/16/2016 09:57:50: 		Build type: release
MPI Rank 1: 08/16/2016 09:57:50: 		Build target: GPU
MPI Rank 1: 08/16/2016 09:57:50: 		With 1bit-SGD: no
MPI Rank 1: 08/16/2016 09:57:50: 		Math lib: mkl
MPI Rank 1: 08/16/2016 09:57:50: 		CUDA_PATH: /usr/local/cuda-7.5
MPI Rank 1: 08/16/2016 09:57:50: 		CUB_PATH: /usr/local/cub-1.4.1
MPI Rank 1: 08/16/2016 09:57:50: 		CUDNN_PATH: /usr/local/cudnn-4.0
MPI Rank 1: 08/16/2016 09:57:50: 		Build Branch: HEAD
MPI Rank 1: 08/16/2016 09:57:50: 		Build SHA1: 026b1e772b963461e189f8f00aa7ed6951298f84
MPI Rank 1: 08/16/2016 09:57:50: 		Built by philly on f67b30a647de
MPI Rank 1: 08/16/2016 09:57:50: 		Build Path: /home/philly/jenkins/workspace/CNTK-Build-Linux
MPI Rank 1: 08/16/2016 09:57:50: -------------------------------------------------------------------
MPI Rank 1: 08/16/2016 09:57:51: -------------------------------------------------------------------
MPI Rank 1: 08/16/2016 09:57:51: GPU info:
MPI Rank 1: 
MPI Rank 1: 08/16/2016 09:57:51: 		Device[0]: cores = 2880; computeCapability = 3.5; type = "GeForce GTX 780 Ti"; memory = 3071 MB
MPI Rank 1: 08/16/2016 09:57:51: 		Device[1]: cores = 2880; computeCapability = 3.5; type = "GeForce GTX 780 Ti"; memory = 3071 MB
MPI Rank 1: 08/16/2016 09:57:51: 		Device[2]: cores = 2880; computeCapability = 3.5; type = "GeForce GTX 780 Ti"; memory = 3071 MB
MPI Rank 1: 08/16/2016 09:57:51: 		Device[3]: cores = 2880; computeCapability = 3.5; type = "GeForce GTX 780 Ti"; memory = 3071 MB
MPI Rank 1: 08/16/2016 09:57:51: -------------------------------------------------------------------
MPI Rank 1: 
MPI Rank 1: 08/16/2016 09:57:51: Running on localhost at 2016/08/16 09:57:51
MPI Rank 1: 08/16/2016 09:57:51: Command line: 
MPI Rank 1: /home/philly/jenkins/workspace/CNTK-Test-Linux-W2/build/gpu/release/bin/cntk  configFile=/home/philly/jenkins/workspace/CNTK-Test-Linux-W2/Tests/EndToEndTests/Speech/DNN/ParallelCrossValidation/cntkcv.cntk  currentDirectory=/home/philly/jenkins/workspace/CNTK-Test-Linux-W2/Tests/EndToEndTests/Speech/Data  RunDir=/tmp/cntk-test-20160816095705.492453/Speech/DNN_ParallelCrossValidation@release_cpu  DataDir=/home/philly/jenkins/workspace/CNTK-Test-Linux-W2/Tests/EndToEndTests/Speech/Data  ConfigDir=/home/philly/jenkins/workspace/CNTK-Test-Linux-W2/Tests/EndToEndTests/Speech/DNN/ParallelCrossValidation  OutputDir=/tmp/cntk-test-20160816095705.492453/Speech/DNN_ParallelCrossValidation@release_cpu  DeviceId=-1  timestamping=true  numCPUThreads=12  shareNodeValueMatrices=true  stderr=/tmp/cntk-test-20160816095705.492453/Speech/DNN_ParallelCrossValidation@release_cpu/stderr
MPI Rank 1: 
MPI Rank 1: 
MPI Rank 1: 
MPI Rank 1: 08/16/2016 09:57:51: >>>>>>>>>>>>>>>>>>>> RAW CONFIG (VARIABLES NOT RESOLVED) >>>>>>>>>>>>>>>>>>>>
MPI Rank 1: 08/16/2016 09:57:51: precision = "double"
MPI Rank 1: command = speechTrain
MPI Rank 1: deviceId = $DeviceId$
MPI Rank 1: parallelTrain = true
MPI Rank 1: speechTrain = [
MPI Rank 1:     action = "train"
MPI Rank 1:     modelPath = "$RunDir$/models/cntkSpeech.dnn"
MPI Rank 1:     deviceId = $DeviceId$
MPI Rank 1:     traceLevel = 1
MPI Rank 1:     SimpleNetworkBuilder = [
MPI Rank 1:         layerSizes = 363:512:512:132
MPI Rank 1:         trainingCriterion = "CrossEntropyWithSoftmax"
MPI Rank 1:         evalCriterion = "ClassificationError"
MPI Rank 1:         layerTypes = "Sigmoid"
MPI Rank 1:         initValueScale = 1.0
MPI Rank 1:         applyMeanVarNorm = true
MPI Rank 1:         uniformInit = true
MPI Rank 1:         needPrior = true
MPI Rank 1:     ]
MPI Rank 1:     ExperimentalNetworkBuilder = [    // the same as above but with BS. Not active; activate by commenting out the SimpleNetworkBuilder entry above
MPI Rank 1:         layerSizes = 363:512:512:132
MPI Rank 1:         trainingCriterion = 'CE'
MPI Rank 1:         evalCriterion = 'Err'
MPI Rank 1:         applyMeanVarNorm = true
MPI Rank 1:         L = Length(layerSizes)-1    // number of model layers
MPI Rank 1:         features = Input(layerSizes[0], 1, tag='feature') ; labels = Input(layerSizes[Length(layerSizes)-1], 1, tag='label')
MPI Rank 1:         featNorm = if applyMeanVarNorm
MPI Rank 1:                    then MeanVarNorm(features)
MPI Rank 1:                    else features
MPI Rank 1:         layers[layer:1..L-1] = if layer > 1
MPI Rank 1:                                then SBFF(layers[layer-1].Eh, layerSizes[layer], layerSizes[layer-1])
MPI Rank 1:                                else SBFF(featNorm, layerSizes[layer], layerSizes[layer-1])
MPI Rank 1:         outLayer = BFF(layers[L-1].Eh, layerSizes[L], layerSizes[L-1])
MPI Rank 1:         outZ = outLayer.z        // + PastValue(layerSizes[L], 1, outLayer.z)
MPI Rank 1:         CE = if trainingCriterion == 'CE'
MPI Rank 1:              then CrossEntropyWithSoftmax(labels, outZ, tag='criterion')
MPI Rank 1:              else Fail('unknown trainingCriterion ' + trainingCriterion)
MPI Rank 1:         Err = if evalCriterion == 'Err' then
MPI Rank 1:               ClassificationError(labels, outZ, tag='eval')
MPI Rank 1:               else Fail('unknown evalCriterion ' + evalCriterion)
MPI Rank 1:         logPrior = LogPrior(labels)
MPI Rank 1:         // TODO: how to add a tag to an infix operation?
MPI Rank 1:         ScaledLogLikelihood = Minus (outZ, logPrior, tag='output')
MPI Rank 1:     ]
MPI Rank 1:     SGD = [
MPI Rank 1:         epochSize = 20480
MPI Rank 1:         minibatchSize = 64:256:1024
MPI Rank 1:         learningRatesPerMB = 1.0:0.5:0.1
MPI Rank 1:         numMBsToShowResult = 10
MPI Rank 1:         momentumPerMB = 0.9:0.656119
MPI Rank 1:         dropoutRate = 0.0
MPI Rank 1:         maxEpochs = 3
MPI Rank 1:         keepCheckPointFiles = true
MPI Rank 1:         clippingThresholdPerSample = 1#INF
MPI Rank 1:         ParallelTrain = [
MPI Rank 1:             parallelizationMethod = "DataParallelSGD"
MPI Rank 1:             distributedMBReading = true
MPI Rank 1:             DataParallelSGD = [
MPI Rank 1:                 gradientBits = 64
MPI Rank 1:             ]
MPI Rank 1:         ]
MPI Rank 1:         AutoAdjust = [
MPI Rank 1:             reduceLearnRateIfImproveLessThan = 0
MPI Rank 1:             loadBestModel = true
MPI Rank 1:             increaseLearnRateIfImproveMoreThan = 1000000000
MPI Rank 1:             learnRateDecreaseFactor = 0.5
MPI Rank 1:             learnRateIncreaseFactor = 1.382
MPI Rank 1:             autoAdjustLR = "adjustAfterEpoch"
MPI Rank 1:         ]
MPI Rank 1:     ]
MPI Rank 1:     reader = [
MPI Rank 1:         readerType = "HTKMLFReader"
MPI Rank 1:         readMethod = "blockRandomize"
MPI Rank 1:         miniBatchMode = "partial"
MPI Rank 1:         randomize = "auto"
MPI Rank 1:         verbosity = 0
MPI Rank 1:         useMersenneTwisterRand=true
MPI Rank 1:         features = [
MPI Rank 1:             dim = 363
MPI Rank 1:             type = "real"
MPI Rank 1:             scpFile = "glob_0000.scp"
MPI Rank 1:         ]
MPI Rank 1:         labels = [
MPI Rank 1:             mlfFile = "$DataDir$/glob_0000.mlf"
MPI Rank 1:             labelMappingFile = "$DataDir$/state.list"
MPI Rank 1:             labelDim = 132
MPI Rank 1:             labelType = "category"
MPI Rank 1:         ]
MPI Rank 1:     ]
MPI Rank 1: 	cvreader = [
MPI Rank 1:         readerType = "HTKMLFReader"
MPI Rank 1:         readMethod = "blockRandomize"
MPI Rank 1:         miniBatchMode = "partial"
MPI Rank 1:         randomize = "auto"
MPI Rank 1:         verbosity = 0
MPI Rank 1:         useMersenneTwisterRand=true
MPI Rank 1:         features = [
MPI Rank 1:             dim = 363
MPI Rank 1:             type = "real"
MPI Rank 1:             scpFile = "glob_0000.cv.scp"
MPI Rank 1:         ]
MPI Rank 1:         labels = [
MPI Rank 1:             mlfFile = "$DataDir$/glob_0000.mlf"
MPI Rank 1:             labelMappingFile = "$DataDir$/state.list"
MPI Rank 1:             labelDim = 132
MPI Rank 1:             labelType = "category"
MPI Rank 1:         ]
MPI Rank 1:     ]
MPI Rank 1: ]
MPI Rank 1: currentDirectory=/home/philly/jenkins/workspace/CNTK-Test-Linux-W2/Tests/EndToEndTests/Speech/Data
MPI Rank 1: RunDir=/tmp/cntk-test-20160816095705.492453/Speech/DNN_ParallelCrossValidation@release_cpu
MPI Rank 1: DataDir=/home/philly/jenkins/workspace/CNTK-Test-Linux-W2/Tests/EndToEndTests/Speech/Data
MPI Rank 1: ConfigDir=/home/philly/jenkins/workspace/CNTK-Test-Linux-W2/Tests/EndToEndTests/Speech/DNN/ParallelCrossValidation
MPI Rank 1: OutputDir=/tmp/cntk-test-20160816095705.492453/Speech/DNN_ParallelCrossValidation@release_cpu
MPI Rank 1: DeviceId=-1
MPI Rank 1: timestamping=true
MPI Rank 1: numCPUThreads=12
MPI Rank 1: shareNodeValueMatrices=true
MPI Rank 1: stderr=/tmp/cntk-test-20160816095705.492453/Speech/DNN_ParallelCrossValidation@release_cpu/stderr
MPI Rank 1: 
MPI Rank 1: 08/16/2016 09:57:51: <<<<<<<<<<<<<<<<<<<< RAW CONFIG (VARIABLES NOT RESOLVED)  <<<<<<<<<<<<<<<<<<<<
MPI Rank 1: 
MPI Rank 1: 08/16/2016 09:57:51: >>>>>>>>>>>>>>>>>>>> RAW CONFIG WITH ALL VARIABLES RESOLVED >>>>>>>>>>>>>>>>>>>>
MPI Rank 1: 08/16/2016 09:57:51: precision = "double"
MPI Rank 1: command = speechTrain
MPI Rank 1: deviceId = -1
MPI Rank 1: parallelTrain = true
MPI Rank 1: speechTrain = [
MPI Rank 1:     action = "train"
MPI Rank 1:     modelPath = "/tmp/cntk-test-20160816095705.492453/Speech/DNN_ParallelCrossValidation@release_cpu/models/cntkSpeech.dnn"
MPI Rank 1:     deviceId = -1
MPI Rank 1:     traceLevel = 1
MPI Rank 1:     SimpleNetworkBuilder = [
MPI Rank 1:         layerSizes = 363:512:512:132
MPI Rank 1:         trainingCriterion = "CrossEntropyWithSoftmax"
MPI Rank 1:         evalCriterion = "ClassificationError"
MPI Rank 1:         layerTypes = "Sigmoid"
MPI Rank 1:         initValueScale = 1.0
MPI Rank 1:         applyMeanVarNorm = true
MPI Rank 1:         uniformInit = true
MPI Rank 1:         needPrior = true
MPI Rank 1:     ]
MPI Rank 1:     ExperimentalNetworkBuilder = [    // the same as above but with BS. Not active; activate by commenting out the SimpleNetworkBuilder entry above
MPI Rank 1:         layerSizes = 363:512:512:132
MPI Rank 1:         trainingCriterion = 'CE'
MPI Rank 1:         evalCriterion = 'Err'
MPI Rank 1:         applyMeanVarNorm = true
MPI Rank 1:         L = Length(layerSizes)-1    // number of model layers
MPI Rank 1:         features = Input(layerSizes[0], 1, tag='feature') ; labels = Input(layerSizes[Length(layerSizes)-1], 1, tag='label')
MPI Rank 1:         featNorm = if applyMeanVarNorm
MPI Rank 1:                    then MeanVarNorm(features)
MPI Rank 1:                    else features
MPI Rank 1:         layers[layer:1..L-1] = if layer > 1
MPI Rank 1:                                then SBFF(layers[layer-1].Eh, layerSizes[layer], layerSizes[layer-1])
MPI Rank 1:                                else SBFF(featNorm, layerSizes[layer], layerSizes[layer-1])
MPI Rank 1:         outLayer = BFF(layers[L-1].Eh, layerSizes[L], layerSizes[L-1])
MPI Rank 1:         outZ = outLayer.z        // + PastValue(layerSizes[L], 1, outLayer.z)
MPI Rank 1:         CE = if trainingCriterion == 'CE'
MPI Rank 1:              then CrossEntropyWithSoftmax(labels, outZ, tag='criterion')
MPI Rank 1:              else Fail('unknown trainingCriterion ' + trainingCriterion)
MPI Rank 1:         Err = if evalCriterion == 'Err' then
MPI Rank 1:               ClassificationError(labels, outZ, tag='eval')
MPI Rank 1:               else Fail('unknown evalCriterion ' + evalCriterion)
MPI Rank 1:         logPrior = LogPrior(labels)
MPI Rank 1:         // TODO: how to add a tag to an infix operation?
MPI Rank 1:         ScaledLogLikelihood = Minus (outZ, logPrior, tag='output')
MPI Rank 1:     ]
MPI Rank 1:     SGD = [
MPI Rank 1:         epochSize = 20480
MPI Rank 1:         minibatchSize = 64:256:1024
MPI Rank 1:         learningRatesPerMB = 1.0:0.5:0.1
MPI Rank 1:         numMBsToShowResult = 10
MPI Rank 1:         momentumPerMB = 0.9:0.656119
MPI Rank 1:         dropoutRate = 0.0
MPI Rank 1:         maxEpochs = 3
MPI Rank 1:         keepCheckPointFiles = true
MPI Rank 1:         clippingThresholdPerSample = 1#INF
MPI Rank 1:         ParallelTrain = [
MPI Rank 1:             parallelizationMethod = "DataParallelSGD"
MPI Rank 1:             distributedMBReading = true
MPI Rank 1:             DataParallelSGD = [
MPI Rank 1:                 gradientBits = 64
MPI Rank 1:             ]
MPI Rank 1:         ]
MPI Rank 1:         AutoAdjust = [
MPI Rank 1:             reduceLearnRateIfImproveLessThan = 0
MPI Rank 1:             loadBestModel = true
MPI Rank 1:             increaseLearnRateIfImproveMoreThan = 1000000000
MPI Rank 1:             learnRateDecreaseFactor = 0.5
MPI Rank 1:             learnRateIncreaseFactor = 1.382
MPI Rank 1:             autoAdjustLR = "adjustAfterEpoch"
MPI Rank 1:         ]
MPI Rank 1:     ]
MPI Rank 1:     reader = [
MPI Rank 1:         readerType = "HTKMLFReader"
MPI Rank 1:         readMethod = "blockRandomize"
MPI Rank 1:         miniBatchMode = "partial"
MPI Rank 1:         randomize = "auto"
MPI Rank 1:         verbosity = 0
MPI Rank 1:         useMersenneTwisterRand=true
MPI Rank 1:         features = [
MPI Rank 1:             dim = 363
MPI Rank 1:             type = "real"
MPI Rank 1:             scpFile = "glob_0000.scp"
MPI Rank 1:         ]
MPI Rank 1:         labels = [
MPI Rank 1:             mlfFile = "/home/philly/jenkins/workspace/CNTK-Test-Linux-W2/Tests/EndToEndTests/Speech/Data/glob_0000.mlf"
MPI Rank 1:             labelMappingFile = "/home/philly/jenkins/workspace/CNTK-Test-Linux-W2/Tests/EndToEndTests/Speech/Data/state.list"
MPI Rank 1:             labelDim = 132
MPI Rank 1:             labelType = "category"
MPI Rank 1:         ]
MPI Rank 1:     ]
MPI Rank 1: 	cvreader = [
MPI Rank 1:         readerType = "HTKMLFReader"
MPI Rank 1:         readMethod = "blockRandomize"
MPI Rank 1:         miniBatchMode = "partial"
MPI Rank 1:         randomize = "auto"
MPI Rank 1:         verbosity = 0
MPI Rank 1:         useMersenneTwisterRand=true
MPI Rank 1:         features = [
MPI Rank 1:             dim = 363
MPI Rank 1:             type = "real"
MPI Rank 1:             scpFile = "glob_0000.cv.scp"
MPI Rank 1:         ]
MPI Rank 1:         labels = [
MPI Rank 1:             mlfFile = "/home/philly/jenkins/workspace/CNTK-Test-Linux-W2/Tests/EndToEndTests/Speech/Data/glob_0000.mlf"
MPI Rank 1:             labelMappingFile = "/home/philly/jenkins/workspace/CNTK-Test-Linux-W2/Tests/EndToEndTests/Speech/Data/state.list"
MPI Rank 1:             labelDim = 132
MPI Rank 1:             labelType = "category"
MPI Rank 1:         ]
MPI Rank 1:     ]
MPI Rank 1: ]
MPI Rank 1: currentDirectory=/home/philly/jenkins/workspace/CNTK-Test-Linux-W2/Tests/EndToEndTests/Speech/Data
MPI Rank 1: RunDir=/tmp/cntk-test-20160816095705.492453/Speech/DNN_ParallelCrossValidation@release_cpu
MPI Rank 1: DataDir=/home/philly/jenkins/workspace/CNTK-Test-Linux-W2/Tests/EndToEndTests/Speech/Data
MPI Rank 1: ConfigDir=/home/philly/jenkins/workspace/CNTK-Test-Linux-W2/Tests/EndToEndTests/Speech/DNN/ParallelCrossValidation
MPI Rank 1: OutputDir=/tmp/cntk-test-20160816095705.492453/Speech/DNN_ParallelCrossValidation@release_cpu
MPI Rank 1: DeviceId=-1
MPI Rank 1: timestamping=true
MPI Rank 1: numCPUThreads=12
MPI Rank 1: shareNodeValueMatrices=true
MPI Rank 1: stderr=/tmp/cntk-test-20160816095705.492453/Speech/DNN_ParallelCrossValidation@release_cpu/stderr
MPI Rank 1: 
MPI Rank 1: 08/16/2016 09:57:51: <<<<<<<<<<<<<<<<<<<< RAW CONFIG WITH ALL VARIABLES RESOLVED <<<<<<<<<<<<<<<<<<<<
MPI Rank 1: 
MPI Rank 1: 08/16/2016 09:57:51: >>>>>>>>>>>>>>>>>>>> PROCESSED CONFIG WITH ALL VARIABLES RESOLVED >>>>>>>>>>>>>>>>>>>>
MPI Rank 1: configparameters: cntkcv.cntk:command=speechTrain
MPI Rank 1: configparameters: cntkcv.cntk:ConfigDir=/home/philly/jenkins/workspace/CNTK-Test-Linux-W2/Tests/EndToEndTests/Speech/DNN/ParallelCrossValidation
MPI Rank 1: configparameters: cntkcv.cntk:currentDirectory=/home/philly/jenkins/workspace/CNTK-Test-Linux-W2/Tests/EndToEndTests/Speech/Data
MPI Rank 1: configparameters: cntkcv.cntk:DataDir=/home/philly/jenkins/workspace/CNTK-Test-Linux-W2/Tests/EndToEndTests/Speech/Data
MPI Rank 1: configparameters: cntkcv.cntk:deviceId=-1
MPI Rank 1: configparameters: cntkcv.cntk:numCPUThreads=12
MPI Rank 1: configparameters: cntkcv.cntk:OutputDir=/tmp/cntk-test-20160816095705.492453/Speech/DNN_ParallelCrossValidation@release_cpu
MPI Rank 1: configparameters: cntkcv.cntk:parallelTrain=true
MPI Rank 1: configparameters: cntkcv.cntk:precision=double
MPI Rank 1: configparameters: cntkcv.cntk:RunDir=/tmp/cntk-test-20160816095705.492453/Speech/DNN_ParallelCrossValidation@release_cpu
MPI Rank 1: configparameters: cntkcv.cntk:shareNodeValueMatrices=true
MPI Rank 1: configparameters: cntkcv.cntk:speechTrain=[
MPI Rank 1:     action = "train"
MPI Rank 1:     modelPath = "/tmp/cntk-test-20160816095705.492453/Speech/DNN_ParallelCrossValidation@release_cpu/models/cntkSpeech.dnn"
MPI Rank 1:     deviceId = -1
MPI Rank 1:     traceLevel = 1
MPI Rank 1:     SimpleNetworkBuilder = [
MPI Rank 1:         layerSizes = 363:512:512:132
MPI Rank 1:         trainingCriterion = "CrossEntropyWithSoftmax"
MPI Rank 1:         evalCriterion = "ClassificationError"
MPI Rank 1:         layerTypes = "Sigmoid"
MPI Rank 1:         initValueScale = 1.0
MPI Rank 1:         applyMeanVarNorm = true
MPI Rank 1:         uniformInit = true
MPI Rank 1:         needPrior = true
MPI Rank 1:     ]
MPI Rank 1:     ExperimentalNetworkBuilder = [    // the same as above but with BS. Not active; activate by commenting out the SimpleNetworkBuilder entry above
MPI Rank 1:         layerSizes = 363:512:512:132
MPI Rank 1:         trainingCriterion = 'CE'
MPI Rank 1:         evalCriterion = 'Err'
MPI Rank 1:         applyMeanVarNorm = true
MPI Rank 1:         L = Length(layerSizes)-1    // number of model layers
MPI Rank 1:         features = Input(layerSizes[0], 1, tag='feature') ; labels = Input(layerSizes[Length(layerSizes)-1], 1, tag='label')
MPI Rank 1:         featNorm = if applyMeanVarNorm
MPI Rank 1:                    then MeanVarNorm(features)
MPI Rank 1:                    else features
MPI Rank 1:         layers[layer:1..L-1] = if layer > 1
MPI Rank 1:                                then SBFF(layers[layer-1].Eh, layerSizes[layer], layerSizes[layer-1])
MPI Rank 1:                                else SBFF(featNorm, layerSizes[layer], layerSizes[layer-1])
MPI Rank 1:         outLayer = BFF(layers[L-1].Eh, layerSizes[L], layerSizes[L-1])
MPI Rank 1:         outZ = outLayer.z        // + PastValue(layerSizes[L], 1, outLayer.z)
MPI Rank 1:         CE = if trainingCriterion == 'CE'
MPI Rank 1:              then CrossEntropyWithSoftmax(labels, outZ, tag='criterion')
MPI Rank 1:              else Fail('unknown trainingCriterion ' + trainingCriterion)
MPI Rank 1:         Err = if evalCriterion == 'Err' then
MPI Rank 1:               ClassificationError(labels, outZ, tag='eval')
MPI Rank 1:               else Fail('unknown evalCriterion ' + evalCriterion)
MPI Rank 1:         logPrior = LogPrior(labels)
MPI Rank 1:         // TODO: how to add a tag to an infix operation?
MPI Rank 1:         ScaledLogLikelihood = Minus (outZ, logPrior, tag='output')
MPI Rank 1:     ]
MPI Rank 1:     SGD = [
MPI Rank 1:         epochSize = 20480
MPI Rank 1:         minibatchSize = 64:256:1024
MPI Rank 1:         learningRatesPerMB = 1.0:0.5:0.1
MPI Rank 1:         numMBsToShowResult = 10
MPI Rank 1:         momentumPerMB = 0.9:0.656119
MPI Rank 1:         dropoutRate = 0.0
MPI Rank 1:         maxEpochs = 3
MPI Rank 1:         keepCheckPointFiles = true
MPI Rank 1:         clippingThresholdPerSample = 1#INF
MPI Rank 1:         ParallelTrain = [
MPI Rank 1:             parallelizationMethod = "DataParallelSGD"
MPI Rank 1:             distributedMBReading = true
MPI Rank 1:             DataParallelSGD = [
MPI Rank 1:                 gradientBits = 64
MPI Rank 1:             ]
MPI Rank 1:         ]
MPI Rank 1:         AutoAdjust = [
MPI Rank 1:             reduceLearnRateIfImproveLessThan = 0
MPI Rank 1:             loadBestModel = true
MPI Rank 1:             increaseLearnRateIfImproveMoreThan = 1000000000
MPI Rank 1:             learnRateDecreaseFactor = 0.5
MPI Rank 1:             learnRateIncreaseFactor = 1.382
MPI Rank 1:             autoAdjustLR = "adjustAfterEpoch"
MPI Rank 1:         ]
MPI Rank 1:     ]
MPI Rank 1:     reader = [
MPI Rank 1:         readerType = "HTKMLFReader"
MPI Rank 1:         readMethod = "blockRandomize"
MPI Rank 1:         miniBatchMode = "partial"
MPI Rank 1:         randomize = "auto"
MPI Rank 1:         verbosity = 0
MPI Rank 1:         useMersenneTwisterRand=true
MPI Rank 1:         features = [
MPI Rank 1:             dim = 363
MPI Rank 1:             type = "real"
MPI Rank 1:             scpFile = "glob_0000.scp"
MPI Rank 1:         ]
MPI Rank 1:         labels = [
MPI Rank 1:             mlfFile = "/home/philly/jenkins/workspace/CNTK-Test-Linux-W2/Tests/EndToEndTests/Speech/Data/glob_0000.mlf"
MPI Rank 1:             labelMappingFile = "/home/philly/jenkins/workspace/CNTK-Test-Linux-W2/Tests/EndToEndTests/Speech/Data/state.list"
MPI Rank 1:             labelDim = 132
MPI Rank 1:             labelType = "category"
MPI Rank 1:         ]
MPI Rank 1:     ]
MPI Rank 1: 	cvreader = [
MPI Rank 1:         readerType = "HTKMLFReader"
MPI Rank 1:         readMethod = "blockRandomize"
MPI Rank 1:         miniBatchMode = "partial"
MPI Rank 1:         randomize = "auto"
MPI Rank 1:         verbosity = 0
MPI Rank 1:         useMersenneTwisterRand=true
MPI Rank 1:         features = [
MPI Rank 1:             dim = 363
MPI Rank 1:             type = "real"
MPI Rank 1:             scpFile = "glob_0000.cv.scp"
MPI Rank 1:         ]
MPI Rank 1:         labels = [
MPI Rank 1:             mlfFile = "/home/philly/jenkins/workspace/CNTK-Test-Linux-W2/Tests/EndToEndTests/Speech/Data/glob_0000.mlf"
MPI Rank 1:             labelMappingFile = "/home/philly/jenkins/workspace/CNTK-Test-Linux-W2/Tests/EndToEndTests/Speech/Data/state.list"
MPI Rank 1:             labelDim = 132
MPI Rank 1:             labelType = "category"
MPI Rank 1:         ]
MPI Rank 1:     ]
MPI Rank 1: ]
MPI Rank 1: 
MPI Rank 1: configparameters: cntkcv.cntk:stderr=/tmp/cntk-test-20160816095705.492453/Speech/DNN_ParallelCrossValidation@release_cpu/stderr
MPI Rank 1: configparameters: cntkcv.cntk:timestamping=true
MPI Rank 1: 08/16/2016 09:57:51: <<<<<<<<<<<<<<<<<<<< PROCESSED CONFIG WITH ALL VARIABLES RESOLVED <<<<<<<<<<<<<<<<<<<<
MPI Rank 1: 08/16/2016 09:57:51: Commands: speechTrain
MPI Rank 1: 08/16/2016 09:57:51: Precision = "double"
MPI Rank 1: 08/16/2016 09:57:51: Using 12 CPU threads.
MPI Rank 1: 08/16/2016 09:57:51: CNTKModelPath: /tmp/cntk-test-20160816095705.492453/Speech/DNN_ParallelCrossValidation@release_cpu/models/cntkSpeech.dnn
MPI Rank 1: 08/16/2016 09:57:51: CNTKCommandTrainInfo: speechTrain : 3
MPI Rank 1: 08/16/2016 09:57:51: CNTKCommandTrainInfo: CNTKNoMoreCommands_Total : 3
MPI Rank 1: 
MPI Rank 1: 08/16/2016 09:57:51: ##############################################################################
MPI Rank 1: 08/16/2016 09:57:51: #                                                                            #
MPI Rank 1: 08/16/2016 09:57:51: # Action "train"                                                             #
MPI Rank 1: 08/16/2016 09:57:51: #                                                                            #
MPI Rank 1: 08/16/2016 09:57:51: ##############################################################################
MPI Rank 1: 
MPI Rank 1: 08/16/2016 09:57:51: CNTKCommandTrainBegin: speechTrain
MPI Rank 1: SimpleNetworkBuilder Using CPU
MPI Rank 1: reading script file glob_0000.scp ... 948 entries
MPI Rank 1: total 132 state names in state list /home/philly/jenkins/workspace/CNTK-Test-Linux-W2/Tests/EndToEndTests/Speech/Data/state.list
MPI Rank 1: htkmlfreader: reading MLF file /home/philly/jenkins/workspace/CNTK-Test-Linux-W2/Tests/EndToEndTests/Speech/Data/glob_0000.mlf ... total 948 entries
MPI Rank 1: ...............................................................................................feature set 0: 252734 frames in 948 out of 948 utterances
MPI Rank 1: label set 0: 129 classes
MPI Rank 1: minibatchutterancesource: 948 utterances grouped into 3 chunks, av. chunk size: 316.0 utterances, 84244.7 frames
MPI Rank 1: reading script file glob_0000.cv.scp ... 300 entries
MPI Rank 1: total 132 state names in state list /home/philly/jenkins/workspace/CNTK-Test-Linux-W2/Tests/EndToEndTests/Speech/Data/state.list
MPI Rank 1: htkmlfreader: reading MLF file /home/philly/jenkins/workspace/CNTK-Test-Linux-W2/Tests/EndToEndTests/Speech/Data/glob_0000.mlf ... total 948 entries
MPI Rank 1: ...........................................................................feature set 0: 83050 frames in 300 out of 300 utterances
MPI Rank 1: label set 0: 129 classes
MPI Rank 1: minibatchutterancesource: 300 utterances grouped into 1 chunks, av. chunk size: 300.0 utterances, 83050.0 frames
MPI Rank 1: 
MPI Rank 1: 08/16/2016 09:57:51: Creating virgin network.
MPI Rank 1: Node 'W0' (LearnableParameter operation): Initializing Parameter[512 x 363] <- 0.000000.
MPI Rank 1: Node 'W0' (LearnableParameter operation): Initializing Parameter[512 x 363] <- uniform(seed=1, range=0.050000*1.000000, onCPU=false).
MPI Rank 1: Node 'B0' (LearnableParameter operation): Initializing Parameter[512 x 1] <- 0.000000.
MPI Rank 1: Node 'B0' (LearnableParameter operation): Initializing Parameter[512 x 1] <- 0.000000.
MPI Rank 1: Node 'W1' (LearnableParameter operation): Initializing Parameter[512 x 512] <- 0.000000.
MPI Rank 1: Node 'W1' (LearnableParameter operation): Initializing Parameter[512 x 512] <- uniform(seed=2, range=0.050000*1.000000, onCPU=false).
MPI Rank 1: Node 'B1' (LearnableParameter operation): Initializing Parameter[512 x 1] <- 0.000000.
MPI Rank 1: Node 'B1' (LearnableParameter operation): Initializing Parameter[512 x 1] <- 0.000000.
MPI Rank 1: Node 'W2' (LearnableParameter operation): Initializing Parameter[132 x 512] <- 0.000000.
MPI Rank 1: Node 'W2' (LearnableParameter operation): Initializing Parameter[132 x 512] <- uniform(seed=3, range=0.050000*1.000000, onCPU=false).
MPI Rank 1: Node 'B2' (LearnableParameter operation): Initializing Parameter[132 x 1] <- 0.000000.
MPI Rank 1: Node 'B2' (LearnableParameter operation): Initializing Parameter[132 x 1] <- 0.000000.
MPI Rank 1: 
MPI Rank 1: Post-processing network...
MPI Rank 1: 
MPI Rank 1: 7 roots:
MPI Rank 1: 	CrossEntropyWithSoftmax = CrossEntropyWithSoftmax()
MPI Rank 1: 	EvalClassificationError = ClassificationError()
MPI Rank 1: 	InvStdOfFeatures = InvStdDev()
MPI Rank 1: 	MeanOfFeatures = Mean()
MPI Rank 1: 	PosteriorProb = Softmax()
MPI Rank 1: 	Prior = Mean()
MPI Rank 1: 	ScaledLogLikelihood = Minus()
MPI Rank 1: 
MPI Rank 1: Validating network. 25 nodes to process in pass 1.
MPI Rank 1: 
MPI Rank 1: Validating --> labels = InputValue() :  -> [132 x *]
MPI Rank 1: Validating --> W2 = LearnableParameter() :  -> [132 x 512]
MPI Rank 1: Validating --> W1 = LearnableParameter() :  -> [512 x 512]
MPI Rank 1: Validating --> W0 = LearnableParameter() :  -> [512 x 363]
MPI Rank 1: Validating --> features = InputValue() :  -> [363 x *]
MPI Rank 1: Validating --> MeanOfFeatures = Mean (features) : [363 x *] -> [363]
MPI Rank 1: Validating --> InvStdOfFeatures = InvStdDev (features) : [363 x *] -> [363]
MPI Rank 1: Validating --> MVNormalizedFeatures = PerDimMeanVarNormalization (features, MeanOfFeatures, InvStdOfFeatures) : [363 x *], [363], [363] -> [363 x *]
MPI Rank 1: Validating --> W0*features = Times (W0, MVNormalizedFeatures) : [512 x 363], [363 x *] -> [512 x *]
MPI Rank 1: Validating --> B0 = LearnableParameter() :  -> [512 x 1]
MPI Rank 1: Validating --> W0*features+B0 = Plus (W0*features, B0) : [512 x *], [512 x 1] -> [512 x 1 x *]
MPI Rank 1: Validating --> H1 = Sigmoid (W0*features+B0) : [512 x 1 x *] -> [512 x 1 x *]
MPI Rank 1: Validating --> W1*H1 = Times (W1, H1) : [512 x 512], [512 x 1 x *] -> [512 x 1 x *]
MPI Rank 1: Validating --> B1 = LearnableParameter() :  -> [512 x 1]
MPI Rank 1: Validating --> W1*H1+B1 = Plus (W1*H1, B1) : [512 x 1 x *], [512 x 1] -> [512 x 1 x *]
MPI Rank 1: Validating --> H2 = Sigmoid (W1*H1+B1) : [512 x 1 x *] -> [512 x 1 x *]
MPI Rank 1: Validating --> W2*H1 = Times (W2, H2) : [132 x 512], [512 x 1 x *] -> [132 x 1 x *]
MPI Rank 1: Validating --> B2 = LearnableParameter() :  -> [132 x 1]
MPI Rank 1: Validating --> HLast = Plus (W2*H1, B2) : [132 x 1 x *], [132 x 1] -> [132 x 1 x *]
MPI Rank 1: Validating --> CrossEntropyWithSoftmax = CrossEntropyWithSoftmax (labels, HLast) : [132 x *], [132 x 1 x *] -> [1]
MPI Rank 1: Validating --> EvalClassificationError = ClassificationError (labels, HLast) : [132 x *], [132 x 1 x *] -> [1]
MPI Rank 1: Validating --> PosteriorProb = Softmax (HLast) : [132 x 1 x *] -> [132 x 1 x *]
MPI Rank 1: Validating --> Prior = Mean (labels) : [132 x *] -> [132]
MPI Rank 1: Validating --> LogOfPrior = Log (Prior) : [132] -> [132]
MPI Rank 1: Validating --> ScaledLogLikelihood = Minus (HLast, LogOfPrior) : [132 x 1 x *], [132] -> [132 x 1 x *]
MPI Rank 1: 
MPI Rank 1: Validating network. 17 nodes to process in pass 2.
MPI Rank 1: 
MPI Rank 1: 
MPI Rank 1: Validating network, final pass.
MPI Rank 1: 
MPI Rank 1: 
MPI Rank 1: 
MPI Rank 1: 12 out of 25 nodes do not share the minibatch layout with the input data.
MPI Rank 1: 
MPI Rank 1: Post-processing network complete.
MPI Rank 1: 
MPI Rank 1: 08/16/2016 09:57:51: Created model with 25 nodes on CPU.
MPI Rank 1: 
MPI Rank 1: 08/16/2016 09:57:51: Training criterion node(s):
MPI Rank 1: 08/16/2016 09:57:51: 	CrossEntropyWithSoftmax = CrossEntropyWithSoftmax
MPI Rank 1: 
<<<<<<< HEAD
MPI Rank 1: 05/03/2016 18:04:10: 	EvalClassificationError = ClassificationError
=======
MPI Rank 1: 08/16/2016 09:57:51: Evaluation criterion node(s):
MPI Rank 1: 08/16/2016 09:57:51: 	EvalErrorPrediction = ErrorPrediction
>>>>>>> 8493f118
MPI Rank 1: 
MPI Rank 1: 
MPI Rank 1: Allocating matrices for forward and/or backward propagation.
MPI Rank 1: 
MPI Rank 1: Memory Sharing: Out of 40 matrices, 21 are shared as 7, and 19 are not shared.
MPI Rank 1: 
MPI Rank 1: 	{ H1 : [512 x 1 x *]
MPI Rank 1: 	  W0*features : [512 x *]
MPI Rank 1: 	  W0*features : [512 x *] (gradient) }
MPI Rank 1: 	{ W1*H1+B1 : [512 x 1 x *]
MPI Rank 1: 	  W2*H1 : [132 x 1 x *] }
MPI Rank 1: 	{ HLast : [132 x 1 x *]
MPI Rank 1: 	  W2 : [132 x 512] (gradient) }
MPI Rank 1: 	{ B1 : [512 x 1] (gradient)
MPI Rank 1: 	  H2 : [512 x 1 x *] (gradient)
MPI Rank 1: 	  HLast : [132 x 1 x *] (gradient) }
MPI Rank 1: 	{ W1 : [512 x 512] (gradient)
MPI Rank 1: 	  W1*H1+B1 : [512 x 1 x *] (gradient)
MPI Rank 1: 	  W2*H1 : [132 x 1 x *] (gradient) }
MPI Rank 1: 	{ B0 : [512 x 1] (gradient)
MPI Rank 1: 	  H1 : [512 x 1 x *] (gradient) }
MPI Rank 1: 	{ H2 : [512 x 1 x *]
MPI Rank 1: 	  W0 : [512 x 363] (gradient)
MPI Rank 1: 	  W0*features+B0 : [512 x 1 x *]
MPI Rank 1: 	  W0*features+B0 : [512 x 1 x *] (gradient)
MPI Rank 1: 	  W1*H1 : [512 x 1 x *]
MPI Rank 1: 	  W1*H1 : [512 x 1 x *] (gradient) }
MPI Rank 1: 
MPI Rank 1: 
MPI Rank 1: 08/16/2016 09:57:51: Training 516740 parameters in 6 out of 6 parameter tensors and 15 nodes with gradient:
MPI Rank 1: 
<<<<<<< HEAD
MPI Rank 1: (nil): {[EvalClassificationError Gradient[1]] [InvStdOfFeatures Gradient[363]] [LogOfPrior Gradient[132]] [MVNormalizedFeatures Gradient[363 x *]] [MeanOfFeatures Gradient[363]] [PosteriorProb Gradient[132 x 1 x *]] [PosteriorProb Value[132 x 1 x *]] [Prior Gradient[132]] [ScaledLogLikelihood Gradient[132 x 1 x *]] [features Gradient[363 x *]] [labels Gradient[132 x *]] }
MPI Rank 1: 0x1e38b88: {[B0 Value[512 x 1]] }
MPI Rank 1: 0x1e3a6f8: {[labels Value[132 x *]] }
MPI Rank 1: 0x1e3a7c8: {[W2 Value[132 x 512]] }
MPI Rank 1: 0x1e3a9d8: {[InvStdOfFeatures Value[363]] }
MPI Rank 1: 0x1e3c8e8: {[B2 Value[132 x 1]] }
MPI Rank 1: 0x1e3cd88: {[MeanOfFeatures Value[363]] }
MPI Rank 1: 0x1e901d8: {[W0 Value[512 x 363]] }
MPI Rank 1: 0x1ecf128: {[W1 Value[512 x 512]] }
MPI Rank 1: 0x1ee0198: {[Prior Value[132]] }
MPI Rank 1: 0x1ee3218: {[EvalClassificationError Value[1]] }
MPI Rank 1: 0x1ee4a98: {[B1 Value[512 x 1]] }
MPI Rank 1: 0x1ee8fd8: {[ScaledLogLikelihood Value[132 x 1 x *]] }
MPI Rank 1: 0x1ee9198: {[CrossEntropyWithSoftmax Value[1]] }
MPI Rank 1: 0x1ef0458: {[features Value[363 x *]] }
MPI Rank 1: 0x1efcc08: {[W1*H1+B1 Value[512 x 1 x *]] [W2*H1 Value[132 x 1 x *]] }
MPI Rank 1: 0x1efcdc8: {[HLast Value[132 x 1 x *]] [W2 Gradient[132 x 512]] }
MPI Rank 1: 0x1f1ef98: {[B2 Gradient[132 x 1]] }
MPI Rank 1: 0x1f1f188: {[B0 Gradient[512 x 1]] [H1 Gradient[512 x 1 x *]] }
MPI Rank 1: 0x1f20268: {[H1 Value[512 x 1 x *]] [W0*features Gradient[512 x *]] [W0*features Value[512 x *]] }
MPI Rank 1: 0x1f20478: {[H2 Value[512 x 1 x *]] [W0 Gradient[512 x 363]] [W0*features+B0 Gradient[512 x 1 x *]] [W0*features+B0 Value[512 x 1 x *]] [W1*H1 Gradient[512 x 1 x *]] [W1*H1 Value[512 x 1 x *]] }
MPI Rank 1: 0x1f49558: {[LogOfPrior Value[132]] }
MPI Rank 1: 0x1f52198: {[MVNormalizedFeatures Value[363 x *]] }
MPI Rank 1: 0x1f5daa8: {[CrossEntropyWithSoftmax Gradient[1]] }
MPI Rank 1: 0x1f5dc68: {[B1 Gradient[512 x 1]] [H2 Gradient[512 x 1 x *]] [HLast Gradient[132 x 1 x *]] }
MPI Rank 1: 0x1f5de28: {[W1 Gradient[512 x 512]] [W1*H1+B1 Gradient[512 x 1 x *]] [W2*H1 Gradient[132 x 1 x *]] }
=======
MPI Rank 1: 08/16/2016 09:57:51: 	Node 'B0' (LearnableParameter operation) : [512 x 1]
MPI Rank 1: 08/16/2016 09:57:51: 	Node 'B1' (LearnableParameter operation) : [512 x 1]
MPI Rank 1: 08/16/2016 09:57:51: 	Node 'B2' (LearnableParameter operation) : [132 x 1]
MPI Rank 1: 08/16/2016 09:57:51: 	Node 'W0' (LearnableParameter operation) : [512 x 363]
MPI Rank 1: 08/16/2016 09:57:51: 	Node 'W1' (LearnableParameter operation) : [512 x 512]
MPI Rank 1: 08/16/2016 09:57:51: 	Node 'W2' (LearnableParameter operation) : [132 x 512]
>>>>>>> 8493f118
MPI Rank 1: 
MPI Rank 1: 
MPI Rank 1: 08/16/2016 09:57:51: Precomputing --> 3 PreCompute nodes found.
MPI Rank 1: 
MPI Rank 1: 08/16/2016 09:57:51: 	MeanOfFeatures = Mean()
MPI Rank 1: 08/16/2016 09:57:51: 	InvStdOfFeatures = InvStdDev()
MPI Rank 1: 08/16/2016 09:57:51: 	Prior = Mean()
MPI Rank 1: minibatchiterator: epoch 0: frames [0..252734] (first utterance at frame 0), data subset 0 of 1, with 1 datapasses
MPI Rank 1: requiredata: determined feature kind as 33-dimensional 'USER' with frame shift 10.0 ms
MPI Rank 1: 
MPI Rank 1: 08/16/2016 09:57:53: Precomputing --> Completed.
MPI Rank 1: 
MPI Rank 1: 
MPI Rank 1: 08/16/2016 09:57:53: Starting Epoch 1: learning rate per sample = 0.015625  effective momentum = 0.900000  momentum as time constant = 607.4 samples
MPI Rank 1: minibatchiterator: epoch 0: frames [0..20480] (first utterance at frame 0), data subset 1 of 2, with 1 datapasses
MPI Rank 1: 
<<<<<<< HEAD
MPI Rank 1: 05/03/2016 18:04:14: Starting minibatch loop, DataParallelSGD training (MyRank = 1, NumNodes = 2, NumGradientBits = 64), distributed reading is ENABLED.
MPI Rank 1: 05/03/2016 18:04:15:  Epoch[ 1 of 3]-Minibatch[   1-  10, 3.12%]: CrossEntropyWithSoftmax = 4.36628272 * 640; EvalClassificationError = 0.90937500 * 640; time = 0.9817s; samplesPerSecond = 651.9
MPI Rank 1: 05/03/2016 18:04:16:  Epoch[ 1 of 3]-Minibatch[  11-  20, 6.25%]: CrossEntropyWithSoftmax = 4.15914991 * 640; EvalClassificationError = 0.89218750 * 640; time = 0.6525s; samplesPerSecond = 980.8
MPI Rank 1: 05/03/2016 18:04:16:  Epoch[ 1 of 3]-Minibatch[  21-  30, 9.38%]: CrossEntropyWithSoftmax = 3.99837967 * 640; EvalClassificationError = 0.86875000 * 640; time = 0.5673s; samplesPerSecond = 1128.2
MPI Rank 1: 05/03/2016 18:04:17:  Epoch[ 1 of 3]-Minibatch[  31-  40, 12.50%]: CrossEntropyWithSoftmax = 3.86616341 * 640; EvalClassificationError = 0.86250000 * 640; time = 0.8627s; samplesPerSecond = 741.9
MPI Rank 1: 05/03/2016 18:04:18:  Epoch[ 1 of 3]-Minibatch[  41-  50, 15.62%]: CrossEntropyWithSoftmax = 3.80082643 * 640; EvalClassificationError = 0.87968750 * 640; time = 0.6122s; samplesPerSecond = 1045.3
MPI Rank 1: 05/03/2016 18:04:18:  Epoch[ 1 of 3]-Minibatch[  51-  60, 18.75%]: CrossEntropyWithSoftmax = 3.73336112 * 640; EvalClassificationError = 0.87812500 * 640; time = 0.6010s; samplesPerSecond = 1064.9
MPI Rank 1: 05/03/2016 18:04:19:  Epoch[ 1 of 3]-Minibatch[  61-  70, 21.88%]: CrossEntropyWithSoftmax = 3.57119384 * 640; EvalClassificationError = 0.82031250 * 640; time = 0.6800s; samplesPerSecond = 941.1
MPI Rank 1: 05/03/2016 18:04:20:  Epoch[ 1 of 3]-Minibatch[  71-  80, 25.00%]: CrossEntropyWithSoftmax = 3.44001005 * 640; EvalClassificationError = 0.81562500 * 640; time = 0.7396s; samplesPerSecond = 865.3
MPI Rank 1: 05/03/2016 18:04:20:  Epoch[ 1 of 3]-Minibatch[  81-  90, 28.12%]: CrossEntropyWithSoftmax = 3.36131109 * 640; EvalClassificationError = 0.77343750 * 640; time = 0.5512s; samplesPerSecond = 1161.1
MPI Rank 1: 05/03/2016 18:04:21:  Epoch[ 1 of 3]-Minibatch[  91- 100, 31.25%]: CrossEntropyWithSoftmax = 3.39817487 * 640; EvalClassificationError = 0.85000000 * 640; time = 0.6979s; samplesPerSecond = 917.0
MPI Rank 1: 05/03/2016 18:04:22:  Epoch[ 1 of 3]-Minibatch[ 101- 110, 34.38%]: CrossEntropyWithSoftmax = 3.25116276 * 640; EvalClassificationError = 0.77031250 * 640; time = 0.7743s; samplesPerSecond = 826.5
MPI Rank 1: 05/03/2016 18:04:22:  Epoch[ 1 of 3]-Minibatch[ 111- 120, 37.50%]: CrossEntropyWithSoftmax = 3.35774005 * 640; EvalClassificationError = 0.79843750 * 640; time = 0.5613s; samplesPerSecond = 1140.3
MPI Rank 1: 05/03/2016 18:04:23:  Epoch[ 1 of 3]-Minibatch[ 121- 130, 40.62%]: CrossEntropyWithSoftmax = 3.19791351 * 640; EvalClassificationError = 0.76406250 * 640; time = 0.5470s; samplesPerSecond = 1170.1
MPI Rank 1: 05/03/2016 18:04:24:  Epoch[ 1 of 3]-Minibatch[ 131- 140, 43.75%]: CrossEntropyWithSoftmax = 3.06449990 * 640; EvalClassificationError = 0.71718750 * 640; time = 0.8987s; samplesPerSecond = 712.2
MPI Rank 1: 05/03/2016 18:04:24:  Epoch[ 1 of 3]-Minibatch[ 141- 150, 46.88%]: CrossEntropyWithSoftmax = 3.05357361 * 640; EvalClassificationError = 0.74218750 * 640; time = 0.5047s; samplesPerSecond = 1268.2
MPI Rank 1: 05/03/2016 18:04:25:  Epoch[ 1 of 3]-Minibatch[ 151- 160, 50.00%]: CrossEntropyWithSoftmax = 3.02144079 * 640; EvalClassificationError = 0.74531250 * 640; time = 0.5677s; samplesPerSecond = 1127.3
MPI Rank 1: 05/03/2016 18:04:25:  Epoch[ 1 of 3]-Minibatch[ 161- 170, 53.12%]: CrossEntropyWithSoftmax = 2.89890004 * 640; EvalClassificationError = 0.69687500 * 640; time = 0.7233s; samplesPerSecond = 884.8
MPI Rank 1: 05/03/2016 18:04:26:  Epoch[ 1 of 3]-Minibatch[ 171- 180, 56.25%]: CrossEntropyWithSoftmax = 2.74598358 * 640; EvalClassificationError = 0.68593750 * 640; time = 0.7302s; samplesPerSecond = 876.4
MPI Rank 1: 05/03/2016 18:04:27:  Epoch[ 1 of 3]-Minibatch[ 181- 190, 59.38%]: CrossEntropyWithSoftmax = 2.83604141 * 640; EvalClassificationError = 0.70625000 * 640; time = 0.4978s; samplesPerSecond = 1285.7
MPI Rank 1: 05/03/2016 18:04:27:  Epoch[ 1 of 3]-Minibatch[ 191- 200, 62.50%]: CrossEntropyWithSoftmax = 2.62522562 * 640; EvalClassificationError = 0.64687500 * 640; time = 0.5120s; samplesPerSecond = 1250.0
MPI Rank 1: 05/03/2016 18:04:28:  Epoch[ 1 of 3]-Minibatch[ 201- 210, 65.62%]: CrossEntropyWithSoftmax = 2.65507979 * 640; EvalClassificationError = 0.66562500 * 640; time = 0.9272s; samplesPerSecond = 690.2
MPI Rank 1: 05/03/2016 18:04:29:  Epoch[ 1 of 3]-Minibatch[ 211- 220, 68.75%]: CrossEntropyWithSoftmax = 2.59593989 * 640; EvalClassificationError = 0.65937500 * 640; time = 0.5248s; samplesPerSecond = 1219.6
MPI Rank 1: 05/03/2016 18:04:29:  Epoch[ 1 of 3]-Minibatch[ 221- 230, 71.88%]: CrossEntropyWithSoftmax = 2.51177605 * 640; EvalClassificationError = 0.62343750 * 640; time = 0.5709s; samplesPerSecond = 1121.0
MPI Rank 1: 05/03/2016 18:04:30:  Epoch[ 1 of 3]-Minibatch[ 231- 240, 75.00%]: CrossEntropyWithSoftmax = 2.42438840 * 640; EvalClassificationError = 0.63281250 * 640; time = 0.7074s; samplesPerSecond = 904.8
MPI Rank 1: 05/03/2016 18:04:31:  Epoch[ 1 of 3]-Minibatch[ 241- 250, 78.12%]: CrossEntropyWithSoftmax = 2.40372959 * 640; EvalClassificationError = 0.65156250 * 640; time = 0.6855s; samplesPerSecond = 933.7
MPI Rank 1: 05/03/2016 18:04:31:  Epoch[ 1 of 3]-Minibatch[ 251- 260, 81.25%]: CrossEntropyWithSoftmax = 2.48277420 * 640; EvalClassificationError = 0.63906250 * 640; time = 0.5509s; samplesPerSecond = 1161.8
MPI Rank 1: 05/03/2016 18:04:32:  Epoch[ 1 of 3]-Minibatch[ 261- 270, 84.38%]: CrossEntropyWithSoftmax = 2.34181483 * 640; EvalClassificationError = 0.61718750 * 640; time = 0.7745s; samplesPerSecond = 826.4
MPI Rank 1: 05/03/2016 18:04:33:  Epoch[ 1 of 3]-Minibatch[ 271- 280, 87.50%]: CrossEntropyWithSoftmax = 2.22951559 * 640; EvalClassificationError = 0.57656250 * 640; time = 0.6498s; samplesPerSecond = 984.9
MPI Rank 1: 05/03/2016 18:04:33:  Epoch[ 1 of 3]-Minibatch[ 281- 290, 90.62%]: CrossEntropyWithSoftmax = 2.32715885 * 640; EvalClassificationError = 0.62031250 * 640; time = 0.4976s; samplesPerSecond = 1286.1
MPI Rank 1: 05/03/2016 18:04:34:  Epoch[ 1 of 3]-Minibatch[ 291- 300, 93.75%]: CrossEntropyWithSoftmax = 2.21143816 * 640; EvalClassificationError = 0.61406250 * 640; time = 0.5618s; samplesPerSecond = 1139.2
MPI Rank 1: 05/03/2016 18:04:35:  Epoch[ 1 of 3]-Minibatch[ 301- 310, 96.88%]: CrossEntropyWithSoftmax = 2.29118500 * 640; EvalClassificationError = 0.60156250 * 640; time = 0.9518s; samplesPerSecond = 672.4
MPI Rank 1: 05/03/2016 18:04:35:  Epoch[ 1 of 3]-Minibatch[ 311- 320, 100.00%]: CrossEntropyWithSoftmax = 2.19155470 * 640; EvalClassificationError = 0.56406250 * 640; time = 0.5509s; samplesPerSecond = 1161.7
MPI Rank 1: 05/03/2016 18:04:35: Finished Epoch[ 1 of 3]: [Training] CrossEntropyWithSoftmax = 3.01292779 * 20480; EvalClassificationError = 0.72778320 * 20480; totalSamplesSeen = 20480; learningRatePerSample = 0.015625; epochTime=21.2354s
MPI Rank 1: minibatchiterator: epoch 0: frames [0..83050] (first utterance at frame 0), data subset 1 of 2, with 1 datapasses
MPI Rank 1: 05/03/2016 18:05:00: Final Results: Minibatch[1-1299]: CrossEntropyWithSoftmax = 2.18242407 * 83050; perplexity = 8.86777634; EvalClassificationError = 0.58616496 * 83050
MPI Rank 1: 05/03/2016 18:05:00: Finished Epoch[ 1 of 3]: [Validate] CrossEntropyWithSoftmax = 2.18242407 * 83050; EvalClassificationError = 0.58616496 * 83050
=======
MPI Rank 1: 08/16/2016 09:57:53: Starting minibatch loop, DataParallelSGD training (MyRank = 1, NumNodes = 2, NumGradientBits = 64), distributed reading is ENABLED.
MPI Rank 1: 08/16/2016 09:57:53:  Epoch[ 1 of 3]-Minibatch[   1-  10, 3.12%]: CrossEntropyWithSoftmax = 4.56962759 * 640; EvalErrorPrediction = 0.91093750 * 640; time = 0.2811s; samplesPerSecond = 2276.9
MPI Rank 1: 08/16/2016 09:57:54:  Epoch[ 1 of 3]-Minibatch[  11-  20, 6.25%]: CrossEntropyWithSoftmax = 4.33203458 * 640; EvalErrorPrediction = 0.92500000 * 640; time = 0.2753s; samplesPerSecond = 2325.2
MPI Rank 1: 08/16/2016 09:57:54:  Epoch[ 1 of 3]-Minibatch[  21-  30, 9.38%]: CrossEntropyWithSoftmax = 3.97802531 * 640; EvalErrorPrediction = 0.86875000 * 640; time = 0.2721s; samplesPerSecond = 2352.1
MPI Rank 1: 08/16/2016 09:57:54:  Epoch[ 1 of 3]-Minibatch[  31-  40, 12.50%]: CrossEntropyWithSoftmax = 3.74456931 * 640; EvalErrorPrediction = 0.84531250 * 640; time = 0.2899s; samplesPerSecond = 2207.7
MPI Rank 1: 08/16/2016 09:57:55:  Epoch[ 1 of 3]-Minibatch[  41-  50, 15.62%]: CrossEntropyWithSoftmax = 3.84496599 * 640; EvalErrorPrediction = 0.86250000 * 640; time = 0.2708s; samplesPerSecond = 2363.1
MPI Rank 1: 08/16/2016 09:57:55:  Epoch[ 1 of 3]-Minibatch[  51-  60, 18.75%]: CrossEntropyWithSoftmax = 3.70662762 * 640; EvalErrorPrediction = 0.86093750 * 640; time = 0.2697s; samplesPerSecond = 2372.6
MPI Rank 1: 08/16/2016 09:57:55:  Epoch[ 1 of 3]-Minibatch[  61-  70, 21.88%]: CrossEntropyWithSoftmax = 3.40638941 * 640; EvalErrorPrediction = 0.77500000 * 640; time = 0.2740s; samplesPerSecond = 2335.9
MPI Rank 1: 08/16/2016 09:57:55:  Epoch[ 1 of 3]-Minibatch[  71-  80, 25.00%]: CrossEntropyWithSoftmax = 3.51838707 * 640; EvalErrorPrediction = 0.82812500 * 640; time = 0.2688s; samplesPerSecond = 2381.3
MPI Rank 1: 08/16/2016 09:57:56:  Epoch[ 1 of 3]-Minibatch[  81-  90, 28.12%]: CrossEntropyWithSoftmax = 3.49900161 * 640; EvalErrorPrediction = 0.81875000 * 640; time = 0.2676s; samplesPerSecond = 2391.6
MPI Rank 1: 08/16/2016 09:57:56:  Epoch[ 1 of 3]-Minibatch[  91- 100, 31.25%]: CrossEntropyWithSoftmax = 3.39551909 * 640; EvalErrorPrediction = 0.79843750 * 640; time = 0.2802s; samplesPerSecond = 2284.2
MPI Rank 1: 08/16/2016 09:57:56:  Epoch[ 1 of 3]-Minibatch[ 101- 110, 34.38%]: CrossEntropyWithSoftmax = 3.50293318 * 640; EvalErrorPrediction = 0.83281250 * 640; time = 0.2758s; samplesPerSecond = 2320.6
MPI Rank 1: 08/16/2016 09:57:56:  Epoch[ 1 of 3]-Minibatch[ 111- 120, 37.50%]: CrossEntropyWithSoftmax = 3.27255549 * 640; EvalErrorPrediction = 0.79531250 * 640; time = 0.2606s; samplesPerSecond = 2456.1
MPI Rank 1: 08/16/2016 09:57:57:  Epoch[ 1 of 3]-Minibatch[ 121- 130, 40.62%]: CrossEntropyWithSoftmax = 3.19692805 * 640; EvalErrorPrediction = 0.78906250 * 640; time = 0.2689s; samplesPerSecond = 2380.5
MPI Rank 1: 08/16/2016 09:57:57:  Epoch[ 1 of 3]-Minibatch[ 131- 140, 43.75%]: CrossEntropyWithSoftmax = 3.06020026 * 640; EvalErrorPrediction = 0.75937500 * 640; time = 0.2573s; samplesPerSecond = 2487.8
MPI Rank 1: 08/16/2016 09:57:57:  Epoch[ 1 of 3]-Minibatch[ 141- 150, 46.88%]: CrossEntropyWithSoftmax = 2.95745162 * 640; EvalErrorPrediction = 0.71093750 * 640; time = 0.2693s; samplesPerSecond = 2376.7
MPI Rank 1: 08/16/2016 09:57:57:  Epoch[ 1 of 3]-Minibatch[ 151- 160, 50.00%]: CrossEntropyWithSoftmax = 3.10529802 * 640; EvalErrorPrediction = 0.75000000 * 640; time = 0.2667s; samplesPerSecond = 2399.3
MPI Rank 1: 08/16/2016 09:57:58:  Epoch[ 1 of 3]-Minibatch[ 161- 170, 53.12%]: CrossEntropyWithSoftmax = 2.81919831 * 640; EvalErrorPrediction = 0.70156250 * 640; time = 0.2795s; samplesPerSecond = 2289.8
MPI Rank 1: 08/16/2016 09:57:58:  Epoch[ 1 of 3]-Minibatch[ 171- 180, 56.25%]: CrossEntropyWithSoftmax = 2.71884079 * 640; EvalErrorPrediction = 0.65156250 * 640; time = 0.2774s; samplesPerSecond = 2307.5
MPI Rank 1: 08/16/2016 09:57:58:  Epoch[ 1 of 3]-Minibatch[ 181- 190, 59.38%]: CrossEntropyWithSoftmax = 2.81172687 * 640; EvalErrorPrediction = 0.71250000 * 640; time = 0.2751s; samplesPerSecond = 2326.0
MPI Rank 1: 08/16/2016 09:57:59:  Epoch[ 1 of 3]-Minibatch[ 191- 200, 62.50%]: CrossEntropyWithSoftmax = 2.71883154 * 640; EvalErrorPrediction = 0.67500000 * 640; time = 0.2692s; samplesPerSecond = 2377.7
MPI Rank 1: 08/16/2016 09:57:59:  Epoch[ 1 of 3]-Minibatch[ 201- 210, 65.62%]: CrossEntropyWithSoftmax = 2.58180764 * 640; EvalErrorPrediction = 0.65468750 * 640; time = 0.2771s; samplesPerSecond = 2309.9
MPI Rank 1: 08/16/2016 09:57:59:  Epoch[ 1 of 3]-Minibatch[ 211- 220, 68.75%]: CrossEntropyWithSoftmax = 2.58988172 * 640; EvalErrorPrediction = 0.65312500 * 640; time = 0.2761s; samplesPerSecond = 2318.0
MPI Rank 1: 08/16/2016 09:57:59:  Epoch[ 1 of 3]-Minibatch[ 221- 230, 71.88%]: CrossEntropyWithSoftmax = 2.51621962 * 640; EvalErrorPrediction = 0.65000000 * 640; time = 0.2745s; samplesPerSecond = 2331.9
MPI Rank 1: 08/16/2016 09:58:00:  Epoch[ 1 of 3]-Minibatch[ 231- 240, 75.00%]: CrossEntropyWithSoftmax = 2.54161790 * 640; EvalErrorPrediction = 0.65000000 * 640; time = 0.2589s; samplesPerSecond = 2471.6
MPI Rank 1: 08/16/2016 09:58:00:  Epoch[ 1 of 3]-Minibatch[ 241- 250, 78.12%]: CrossEntropyWithSoftmax = 2.47626842 * 640; EvalErrorPrediction = 0.64218750 * 640; time = 0.2558s; samplesPerSecond = 2502.1
MPI Rank 1: 08/16/2016 09:58:00:  Epoch[ 1 of 3]-Minibatch[ 251- 260, 81.25%]: CrossEntropyWithSoftmax = 2.38693259 * 640; EvalErrorPrediction = 0.62343750 * 640; time = 0.2782s; samplesPerSecond = 2300.2
MPI Rank 1: 08/16/2016 09:58:00:  Epoch[ 1 of 3]-Minibatch[ 261- 270, 84.38%]: CrossEntropyWithSoftmax = 2.25003729 * 640; EvalErrorPrediction = 0.57968750 * 640; time = 0.2723s; samplesPerSecond = 2350.5
MPI Rank 1: 08/16/2016 09:58:01:  Epoch[ 1 of 3]-Minibatch[ 271- 280, 87.50%]: CrossEntropyWithSoftmax = 2.50525264 * 640; EvalErrorPrediction = 0.66093750 * 640; time = 0.2652s; samplesPerSecond = 2413.6
MPI Rank 1: 08/16/2016 09:58:01:  Epoch[ 1 of 3]-Minibatch[ 281- 290, 90.62%]: CrossEntropyWithSoftmax = 2.25697158 * 640; EvalErrorPrediction = 0.59062500 * 640; time = 0.2708s; samplesPerSecond = 2363.4
MPI Rank 1: 08/16/2016 09:58:01:  Epoch[ 1 of 3]-Minibatch[ 291- 300, 93.75%]: CrossEntropyWithSoftmax = 2.24761175 * 640; EvalErrorPrediction = 0.60312500 * 640; time = 0.2668s; samplesPerSecond = 2398.6
MPI Rank 1: 08/16/2016 09:58:02:  Epoch[ 1 of 3]-Minibatch[ 301- 310, 96.88%]: CrossEntropyWithSoftmax = 2.22232242 * 640; EvalErrorPrediction = 0.58281250 * 640; time = 0.2702s; samplesPerSecond = 2368.3
MPI Rank 1: 08/16/2016 09:58:02:  Epoch[ 1 of 3]-Minibatch[ 311- 320, 100.00%]: CrossEntropyWithSoftmax = 2.22216501 * 640; EvalErrorPrediction = 0.60468750 * 640; time = 0.2689s; samplesPerSecond = 2380.4
MPI Rank 1: 08/16/2016 09:58:02: Finished Epoch[ 1 of 3]: [Training] CrossEntropyWithSoftmax = 3.02988126 * 20480; EvalErrorPrediction = 0.73022461 * 20480; totalSamplesSeen = 20480; learningRatePerSample = 0.015625; epochTime=8.69267s
MPI Rank 1: minibatchiterator: epoch 0: frames [0..83050] (first utterance at frame 0), data subset 1 of 2, with 1 datapasses
MPI Rank 1: 08/16/2016 09:58:31: Final Results: Minibatch[1-1299]: CrossEntropyWithSoftmax = 2.23112813 * 83050; perplexity = 9.31036343; EvalErrorPrediction = 0.61196869 * 83050
MPI Rank 1: 08/16/2016 09:58:31: Finished Epoch[ 1 of 3]: [Validate] CrossEntropyWithSoftmax = 2.23112813 * 83050; EvalErrorPrediction = 0.61196869 * 83050
>>>>>>> 8493f118
MPI Rank 1: 
MPI Rank 1: 08/16/2016 09:58:31: Starting Epoch 2: learning rate per sample = 0.001953  effective momentum = 0.656119  momentum as time constant = 607.5 samples
MPI Rank 1: minibatchiterator: epoch 1: frames [20480..40960] (first utterance at frame 20480), data subset 1 of 2, with 1 datapasses
MPI Rank 1: 
<<<<<<< HEAD
MPI Rank 1: 05/03/2016 18:05:00: Starting minibatch loop, DataParallelSGD training (MyRank = 1, NumNodes = 2, NumGradientBits = 64), distributed reading is ENABLED.
MPI Rank 1: 05/03/2016 18:05:01:  Epoch[ 2 of 3]-Minibatch[   1-  10, 12.50%]: CrossEntropyWithSoftmax = 2.05064112 * 2560; EvalClassificationError = 0.55039063 * 2560; time = 1.5371s; samplesPerSecond = 1665.4
MPI Rank 1: 05/03/2016 18:05:03:  Epoch[ 2 of 3]-Minibatch[  11-  20, 25.00%]: CrossEntropyWithSoftmax = 2.02000655 * 2560; EvalClassificationError = 0.54492188 * 2560; time = 1.3698s; samplesPerSecond = 1868.8
MPI Rank 1: 05/03/2016 18:05:04:  Epoch[ 2 of 3]-Minibatch[  21-  30, 37.50%]: CrossEntropyWithSoftmax = 2.01868507 * 2560; EvalClassificationError = 0.55000000 * 2560; time = 1.3199s; samplesPerSecond = 1939.6
MPI Rank 1: 05/03/2016 18:05:06:  Epoch[ 2 of 3]-Minibatch[  31-  40, 50.00%]: CrossEntropyWithSoftmax = 1.96698601 * 2560; EvalClassificationError = 0.53867188 * 2560; time = 1.4961s; samplesPerSecond = 1711.1
MPI Rank 1: 05/03/2016 18:05:07:  Epoch[ 2 of 3]-Minibatch[  41-  50, 62.50%]: CrossEntropyWithSoftmax = 1.93942125 * 2560; EvalClassificationError = 0.54023438 * 2560; time = 1.1344s; samplesPerSecond = 2256.6
MPI Rank 1: 05/03/2016 18:05:08:  Epoch[ 2 of 3]-Minibatch[  51-  60, 75.00%]: CrossEntropyWithSoftmax = 2.00412188 * 2560; EvalClassificationError = 0.54335937 * 2560; time = 1.3900s; samplesPerSecond = 1841.7
MPI Rank 1: 05/03/2016 18:05:09:  Epoch[ 2 of 3]-Minibatch[  61-  70, 87.50%]: CrossEntropyWithSoftmax = 1.93180079 * 2560; EvalClassificationError = 0.52343750 * 2560; time = 1.3492s; samplesPerSecond = 1897.5
MPI Rank 1: 05/03/2016 18:05:11:  Epoch[ 2 of 3]-Minibatch[  71-  80, 100.00%]: CrossEntropyWithSoftmax = 1.94186507 * 2560; EvalClassificationError = 0.54257813 * 2560; time = 1.3228s; samplesPerSecond = 1935.2
MPI Rank 1: 05/03/2016 18:05:11: Finished Epoch[ 2 of 3]: [Training] CrossEntropyWithSoftmax = 1.98419097 * 20480; EvalClassificationError = 0.54169922 * 20480; totalSamplesSeen = 40960; learningRatePerSample = 0.001953125; epochTime=10.9349s
MPI Rank 1: minibatchiterator: epoch 0: frames [0..83050] (first utterance at frame 0), data subset 1 of 2, with 1 datapasses
MPI Rank 1: 05/03/2016 18:05:33: Final Results: Minibatch[1-326]: CrossEntropyWithSoftmax = 1.89747943 * 83050; perplexity = 6.66906339; EvalClassificationError = 0.52758579 * 83050
MPI Rank 1: 05/03/2016 18:05:33: Finished Epoch[ 2 of 3]: [Validate] CrossEntropyWithSoftmax = 1.89747943 * 83050; EvalClassificationError = 0.52758579 * 83050
=======
MPI Rank 1: 08/16/2016 09:58:31: Starting minibatch loop, DataParallelSGD training (MyRank = 1, NumNodes = 2, NumGradientBits = 64), distributed reading is ENABLED.
MPI Rank 1: 08/16/2016 09:58:32:  Epoch[ 2 of 3]-Minibatch[   1-  10, 12.50%]: CrossEntropyWithSoftmax = 2.12679700 * 2560; EvalErrorPrediction = 0.56601563 * 2560; time = 0.8264s; samplesPerSecond = 3097.6
MPI Rank 1: 08/16/2016 09:58:32:  Epoch[ 2 of 3]-Minibatch[  11-  20, 25.00%]: CrossEntropyWithSoftmax = 2.04568504 * 2560; EvalErrorPrediction = 0.55429688 * 2560; time = 0.8080s; samplesPerSecond = 3168.2
MPI Rank 1: 08/16/2016 09:58:33:  Epoch[ 2 of 3]-Minibatch[  21-  30, 37.50%]: CrossEntropyWithSoftmax = 2.02935394 * 2560; EvalErrorPrediction = 0.54570312 * 2560; time = 0.7977s; samplesPerSecond = 3209.3
MPI Rank 1: 08/16/2016 09:58:34:  Epoch[ 2 of 3]-Minibatch[  31-  40, 50.00%]: CrossEntropyWithSoftmax = 2.01533190 * 2560; EvalErrorPrediction = 0.55898437 * 2560; time = 0.7962s; samplesPerSecond = 3215.1
MPI Rank 1: 08/16/2016 09:58:35:  Epoch[ 2 of 3]-Minibatch[  41-  50, 62.50%]: CrossEntropyWithSoftmax = 2.00654444 * 2560; EvalErrorPrediction = 0.54296875 * 2560; time = 0.7883s; samplesPerSecond = 3247.5
MPI Rank 1: 08/16/2016 09:58:36:  Epoch[ 2 of 3]-Minibatch[  51-  60, 75.00%]: CrossEntropyWithSoftmax = 1.94945520 * 2560; EvalErrorPrediction = 0.53359375 * 2560; time = 0.7919s; samplesPerSecond = 3232.6
MPI Rank 1: 08/16/2016 09:58:36:  Epoch[ 2 of 3]-Minibatch[  61-  70, 87.50%]: CrossEntropyWithSoftmax = 1.94218281 * 2560; EvalErrorPrediction = 0.52421875 * 2560; time = 0.7953s; samplesPerSecond = 3219.0
MPI Rank 1: 08/16/2016 09:58:37:  Epoch[ 2 of 3]-Minibatch[  71-  80, 100.00%]: CrossEntropyWithSoftmax = 1.92847361 * 2560; EvalErrorPrediction = 0.52929688 * 2560; time = 0.7827s; samplesPerSecond = 3270.8
MPI Rank 1: 08/16/2016 09:58:37: Finished Epoch[ 2 of 3]: [Training] CrossEntropyWithSoftmax = 2.00547799 * 20480; EvalErrorPrediction = 0.54438477 * 20480; totalSamplesSeen = 40960; learningRatePerSample = 0.001953125; epochTime=6.3921s
MPI Rank 1: minibatchiterator: epoch 0: frames [0..83050] (first utterance at frame 0), data subset 1 of 2, with 1 datapasses
MPI Rank 1: 08/16/2016 09:59:05: Final Results: Minibatch[1-326]: CrossEntropyWithSoftmax = 1.91178842 * 83050; perplexity = 6.76517694; EvalErrorPrediction = 0.52972908 * 83050
MPI Rank 1: 08/16/2016 09:59:05: Finished Epoch[ 2 of 3]: [Validate] CrossEntropyWithSoftmax = 1.91178842 * 83050; EvalErrorPrediction = 0.52972908 * 83050
>>>>>>> 8493f118
MPI Rank 1: 
MPI Rank 1: 08/16/2016 09:59:05: Starting Epoch 3: learning rate per sample = 0.000098  effective momentum = 0.656119  momentum as time constant = 2429.9 samples
MPI Rank 1: minibatchiterator: epoch 2: frames [40960..61440] (first utterance at frame 40960), data subset 1 of 2, with 1 datapasses
MPI Rank 1: 
<<<<<<< HEAD
MPI Rank 1: 05/03/2016 18:05:33: Starting minibatch loop, DataParallelSGD training (MyRank = 1, NumNodes = 2, NumGradientBits = 64), distributed reading is ENABLED.
MPI Rank 1: 05/03/2016 18:05:37:  Epoch[ 3 of 3]-Minibatch[   1-  10, 50.00%]: CrossEntropyWithSoftmax = 1.90809843 * 10240; EvalClassificationError = 0.52558594 * 10240; time = 3.9353s; samplesPerSecond = 2602.1
MPI Rank 1: 05/03/2016 18:05:41:  Epoch[ 3 of 3]-Minibatch[  11-  20, 100.00%]: CrossEntropyWithSoftmax = 1.90322337 * 10240; EvalClassificationError = 0.52568359 * 10240; time = 3.9866s; samplesPerSecond = 2568.6
MPI Rank 1: 05/03/2016 18:05:41: Finished Epoch[ 3 of 3]: [Training] CrossEntropyWithSoftmax = 1.90566090 * 20480; EvalClassificationError = 0.52563477 * 20480; totalSamplesSeen = 61440; learningRatePerSample = 9.7656251e-05; epochTime=7.94927s
MPI Rank 1: minibatchiterator: epoch 0: frames [0..83050] (first utterance at frame 0), data subset 1 of 2, with 1 datapasses
MPI Rank 1: 05/03/2016 18:06:02: Final Results: Minibatch[1-83]: CrossEntropyWithSoftmax = 1.87717371 * 83050; perplexity = 6.53500893; EvalClassificationError = 0.51938591 * 83050
MPI Rank 1: 05/03/2016 18:06:02: Finished Epoch[ 3 of 3]: [Validate] CrossEntropyWithSoftmax = 1.87717371 * 83050; EvalClassificationError = 0.51938591 * 83050
MPI Rank 1: 05/03/2016 18:06:02: CNTKCommandTrainEnd: speechTrain
=======
MPI Rank 1: 08/16/2016 09:59:05: Starting minibatch loop, DataParallelSGD training (MyRank = 1, NumNodes = 2, NumGradientBits = 64), distributed reading is ENABLED.
MPI Rank 1: 08/16/2016 09:59:08:  Epoch[ 3 of 3]-Minibatch[   1-  10, 50.00%]: CrossEntropyWithSoftmax = 1.93108721 * 10240; EvalErrorPrediction = 0.52958984 * 10240; time = 2.8859s; samplesPerSecond = 3548.3
MPI Rank 1: 08/16/2016 09:59:10:  Epoch[ 3 of 3]-Minibatch[  11-  20, 100.00%]: CrossEntropyWithSoftmax = 1.95098710 * 10240; EvalErrorPrediction = 0.54755859 * 10240; time = 2.8075s; samplesPerSecond = 3647.4
MPI Rank 1: 08/16/2016 09:59:10: Finished Epoch[ 3 of 3]: [Training] CrossEntropyWithSoftmax = 1.94103716 * 20480; EvalErrorPrediction = 0.53857422 * 20480; totalSamplesSeen = 61440; learningRatePerSample = 9.7656251e-05; epochTime=5.7s
MPI Rank 1: minibatchiterator: epoch 0: frames [0..83050] (first utterance at frame 0), data subset 1 of 2, with 1 datapasses
MPI Rank 1: 08/16/2016 09:59:37: Final Results: Minibatch[1-83]: CrossEntropyWithSoftmax = 1.88963921 * 83050; perplexity = 6.61698094; EvalErrorPrediction = 0.52007225 * 83050
MPI Rank 1: 08/16/2016 09:59:37: Finished Epoch[ 3 of 3]: [Validate] CrossEntropyWithSoftmax = 1.88963921 * 83050; EvalErrorPrediction = 0.52007225 * 83050
MPI Rank 1: 08/16/2016 09:59:37: CNTKCommandTrainEnd: speechTrain
>>>>>>> 8493f118
MPI Rank 1: 
MPI Rank 1: 08/16/2016 09:59:37: Action "train" complete.
MPI Rank 1: 
MPI Rank 1: 08/16/2016 09:59:37: __COMPLETED__
MPI Rank 1: ~MPIWrapper<|MERGE_RESOLUTION|>--- conflicted
+++ resolved
@@ -1,99 +1,122 @@
-CPU info:
-    CPU Model Name: Intel(R) Xeon(R) CPU E5-2630 v2 @ 2.60GHz
-    Hardware threads: 24
-    Total Memory: 264172964 kB
--------------------------------------------------------------------
-=== Running mpiexec -n 2 /home/philly/jenkins/workspace/CNTK-Test-Linux-W2/build/gpu/release/bin/cntk configFile=/home/philly/jenkins/workspace/CNTK-Test-Linux-W2/Tests/EndToEndTests/Speech/DNN/ParallelCrossValidation/cntkcv.cntk currentDirectory=/home/philly/jenkins/workspace/CNTK-Test-Linux-W2/Tests/EndToEndTests/Speech/Data RunDir=/tmp/cntk-test-20160816095705.492453/Speech/DNN_ParallelCrossValidation@release_cpu DataDir=/home/philly/jenkins/workspace/CNTK-Test-Linux-W2/Tests/EndToEndTests/Speech/Data ConfigDir=/home/philly/jenkins/workspace/CNTK-Test-Linux-W2/Tests/EndToEndTests/Speech/DNN/ParallelCrossValidation OutputDir=/tmp/cntk-test-20160816095705.492453/Speech/DNN_ParallelCrossValidation@release_cpu DeviceId=-1 timestamping=true numCPUThreads=12 shareNodeValueMatrices=true stderr=/tmp/cntk-test-20160816095705.492453/Speech/DNN_ParallelCrossValidation@release_cpu/stderr
+=== Running mpiexec -n 2 /home/philly/jenkins/workspace/CNTK-Test-Linux-W2/build/gpu/release/bin/cntk configFile=/home/philly/jenkins/workspace/CNTK-Test-Linux-W2/Tests/EndToEndTests/Speech/DNN/ParallelCrossValidation/cntkcv.cntk currentDirectory=/home/philly/jenkins/workspace/CNTK-Test-Linux-W2/Tests/EndToEndTests/Speech/Data RunDir=/tmp/cntk-test-20160503175932.483858/Speech/DNN_ParallelCrossValidation@release_cpu DataDir=/home/philly/jenkins/workspace/CNTK-Test-Linux-W2/Tests/EndToEndTests/Speech/Data ConfigDir=/home/philly/jenkins/workspace/CNTK-Test-Linux-W2/Tests/EndToEndTests/Speech/DNN/ParallelCrossValidation OutputDir=/tmp/cntk-test-20160503175932.483858/Speech/DNN_ParallelCrossValidation@release_cpu DeviceId=-1 timestamping=true numCPUThreads=2 shareNodeValueMatrices=true stderr=/tmp/cntk-test-20160503175932.483858/Speech/DNN_ParallelCrossValidation@release_cpu/stderr
 -------------------------------------------------------------------
 Build info: 
 
-		Built time: Aug 16 2016 09:41:56
-		Last modified date: Fri Aug 12 07:32:43 2016
+		Built time: May  3 2016 17:56:15
+		Last modified date: Tue May  3 11:36:22 2016
 		Build type: release
 		Build target: GPU
 		With 1bit-SGD: no
-		Math lib: mkl
+		Math lib: acml
 		CUDA_PATH: /usr/local/cuda-7.5
 		CUB_PATH: /usr/local/cub-1.4.1
 		CUDNN_PATH: /usr/local/cudnn-4.0
 		Build Branch: HEAD
-		Build SHA1: 026b1e772b963461e189f8f00aa7ed6951298f84
-		Built by philly on f67b30a647de
+		Build SHA1: 571b092d60e131fd529081a5ed52af2dc815dc82
+		Built by philly on 18750d26eb32
 		Build Path: /home/philly/jenkins/workspace/CNTK-Build-Linux
 -------------------------------------------------------------------
 -------------------------------------------------------------------
 Build info: 
 
-		Built time: Aug 16 2016 09:41:56
-		Last modified date: Fri Aug 12 07:32:43 2016
+		Built time: May  3 2016 17:56:15
+		Last modified date: Tue May  3 11:36:22 2016
 		Build type: release
 		Build target: GPU
 		With 1bit-SGD: no
-		Math lib: mkl
+		Math lib: acml
 		CUDA_PATH: /usr/local/cuda-7.5
 		CUB_PATH: /usr/local/cub-1.4.1
 		CUDNN_PATH: /usr/local/cudnn-4.0
 		Build Branch: HEAD
-		Build SHA1: 026b1e772b963461e189f8f00aa7ed6951298f84
-		Built by philly on f67b30a647de
+		Build SHA1: 571b092d60e131fd529081a5ed52af2dc815dc82
+		Built by philly on 18750d26eb32
 		Build Path: /home/philly/jenkins/workspace/CNTK-Build-Linux
 -------------------------------------------------------------------
 Changed current directory to /home/philly/jenkins/workspace/CNTK-Test-Linux-W2/Tests/EndToEndTests/Speech/Data
 Changed current directory to /home/philly/jenkins/workspace/CNTK-Test-Linux-W2/Tests/EndToEndTests/Speech/Data
 MPIWrapper: initializing MPI
 MPIWrapper: initializing MPI
+--------------------------------------------------------------------------
+[[62528,1],0]: A high-performance Open MPI point-to-point messaging module
+was unable to find any relevant network interfaces:
+
+Module: OpenFabrics (openib)
+  Host: 870bdeb651b9
+
+Another transport will be used instead, although this may result in
+lower performance.
+--------------------------------------------------------------------------
 ping [requestnodes (before change)]: 2 nodes pinging each other
 ping [requestnodes (before change)]: 2 nodes pinging each other
 ping [requestnodes (before change)]: all 2 nodes responded
+requestnodes [MPIWrapper]: using 2 out of 2 MPI nodes (2 requested); we (0) are in (participating)
+ping [requestnodes (after change)]: 2 nodes pinging each other
+ping [requestnodes (before change)]: all 2 nodes responded
 requestnodes [MPIWrapper]: using 2 out of 2 MPI nodes (2 requested); we (1) are in (participating)
 ping [requestnodes (after change)]: 2 nodes pinging each other
-ping [requestnodes (before change)]: all 2 nodes responded
-requestnodes [MPIWrapper]: using 2 out of 2 MPI nodes (2 requested); we (0) are in (participating)
-ping [requestnodes (after change)]: 2 nodes pinging each other
 ping [requestnodes (after change)]: all 2 nodes responded
-mpihelper: we are cog 1 in a gearbox of 2
-ping [mpihelper]: 2 nodes pinging each other
 ping [requestnodes (after change)]: all 2 nodes responded
 mpihelper: we are cog 0 in a gearbox of 2
 ping [mpihelper]: 2 nodes pinging each other
 ping [mpihelper]: all 2 nodes responded
+mpihelper: we are cog 1 in a gearbox of 2
+ping [mpihelper]: 2 nodes pinging each other
 ping [mpihelper]: all 2 nodes responded
-08/16/2016 09:57:50: Redirecting stderr to file /tmp/cntk-test-20160816095705.492453/Speech/DNN_ParallelCrossValidation@release_cpu/stderr_speechTrain.logrank0
-08/16/2016 09:57:50: Redirecting stderr to file /tmp/cntk-test-20160816095705.492453/Speech/DNN_ParallelCrossValidation@release_cpu/stderr_speechTrain.logrank1
-MPI Rank 0: 08/16/2016 09:57:50: -------------------------------------------------------------------
-MPI Rank 0: 08/16/2016 09:57:50: Build info: 
-MPI Rank 0: 
-MPI Rank 0: 08/16/2016 09:57:50: 		Built time: Aug 16 2016 09:41:56
-MPI Rank 0: 08/16/2016 09:57:50: 		Last modified date: Fri Aug 12 07:32:43 2016
-MPI Rank 0: 08/16/2016 09:57:50: 		Build type: release
-MPI Rank 0: 08/16/2016 09:57:50: 		Build target: GPU
-MPI Rank 0: 08/16/2016 09:57:50: 		With 1bit-SGD: no
-MPI Rank 0: 08/16/2016 09:57:50: 		Math lib: mkl
-MPI Rank 0: 08/16/2016 09:57:50: 		CUDA_PATH: /usr/local/cuda-7.5
-MPI Rank 0: 08/16/2016 09:57:50: 		CUB_PATH: /usr/local/cub-1.4.1
-MPI Rank 0: 08/16/2016 09:57:50: 		CUDNN_PATH: /usr/local/cudnn-4.0
-MPI Rank 0: 08/16/2016 09:57:50: 		Build Branch: HEAD
-MPI Rank 0: 08/16/2016 09:57:50: 		Build SHA1: 026b1e772b963461e189f8f00aa7ed6951298f84
-MPI Rank 0: 08/16/2016 09:57:50: 		Built by philly on f67b30a647de
-MPI Rank 0: 08/16/2016 09:57:50: 		Build Path: /home/philly/jenkins/workspace/CNTK-Build-Linux
-MPI Rank 0: 08/16/2016 09:57:50: -------------------------------------------------------------------
-MPI Rank 0: 08/16/2016 09:57:51: -------------------------------------------------------------------
-MPI Rank 0: 08/16/2016 09:57:51: GPU info:
-MPI Rank 0: 
-MPI Rank 0: 08/16/2016 09:57:51: 		Device[0]: cores = 2880; computeCapability = 3.5; type = "GeForce GTX 780 Ti"; memory = 3071 MB
-MPI Rank 0: 08/16/2016 09:57:51: 		Device[1]: cores = 2880; computeCapability = 3.5; type = "GeForce GTX 780 Ti"; memory = 3071 MB
-MPI Rank 0: 08/16/2016 09:57:51: 		Device[2]: cores = 2880; computeCapability = 3.5; type = "GeForce GTX 780 Ti"; memory = 3071 MB
-MPI Rank 0: 08/16/2016 09:57:51: 		Device[3]: cores = 2880; computeCapability = 3.5; type = "GeForce GTX 780 Ti"; memory = 3071 MB
-MPI Rank 0: 08/16/2016 09:57:51: -------------------------------------------------------------------
-MPI Rank 0: 
-MPI Rank 0: 08/16/2016 09:57:51: Running on localhost at 2016/08/16 09:57:51
-MPI Rank 0: 08/16/2016 09:57:51: Command line: 
-MPI Rank 0: /home/philly/jenkins/workspace/CNTK-Test-Linux-W2/build/gpu/release/bin/cntk  configFile=/home/philly/jenkins/workspace/CNTK-Test-Linux-W2/Tests/EndToEndTests/Speech/DNN/ParallelCrossValidation/cntkcv.cntk  currentDirectory=/home/philly/jenkins/workspace/CNTK-Test-Linux-W2/Tests/EndToEndTests/Speech/Data  RunDir=/tmp/cntk-test-20160816095705.492453/Speech/DNN_ParallelCrossValidation@release_cpu  DataDir=/home/philly/jenkins/workspace/CNTK-Test-Linux-W2/Tests/EndToEndTests/Speech/Data  ConfigDir=/home/philly/jenkins/workspace/CNTK-Test-Linux-W2/Tests/EndToEndTests/Speech/DNN/ParallelCrossValidation  OutputDir=/tmp/cntk-test-20160816095705.492453/Speech/DNN_ParallelCrossValidation@release_cpu  DeviceId=-1  timestamping=true  numCPUThreads=12  shareNodeValueMatrices=true  stderr=/tmp/cntk-test-20160816095705.492453/Speech/DNN_ParallelCrossValidation@release_cpu/stderr
-MPI Rank 0: 
-MPI Rank 0: 
-MPI Rank 0: 
-MPI Rank 0: 08/16/2016 09:57:51: >>>>>>>>>>>>>>>>>>>> RAW CONFIG (VARIABLES NOT RESOLVED) >>>>>>>>>>>>>>>>>>>>
-MPI Rank 0: 08/16/2016 09:57:51: precision = "double"
+05/03/2016 18:04:09: Redirecting stderr to file /tmp/cntk-test-20160503175932.483858/Speech/DNN_ParallelCrossValidation@release_cpu/stderr_speechTrain.logrank0
+05/03/2016 18:04:10: Redirecting stderr to file /tmp/cntk-test-20160503175932.483858/Speech/DNN_ParallelCrossValidation@release_cpu/stderr_speechTrain.logrank1
+[870bdeb651b9:29932] 1 more process has sent help message help-mpi-btl-base.txt / btl:no-nics
+[870bdeb651b9:29932] Set MCA parameter "orte_base_help_aggregate" to 0 to see all help / error messages
+--------------------------------------------------------------------------
+mpiexec has exited due to process rank 0 with PID 29934 on
+node 870bdeb651b9 exiting improperly. There are three reasons this could occur:
+
+1. this process did not call "init" before exiting, but others in
+the job did. This can cause a job to hang indefinitely while it waits
+for all processes to call "init". By rule, if one process calls "init",
+then ALL processes must call "init" prior to termination.
+
+2. this process called "init", but exited without calling "finalize".
+By rule, all processes that call "init" MUST call "finalize" prior to
+exiting or it will be considered an "abnormal termination"
+
+3. this process called "MPI_Abort" or "orte_abort" and the mca parameter
+orte_create_session_dirs is set to false. In this case, the run-time cannot
+detect that the abort call was an abnormal termination. Hence, the only
+error message you will receive is this one.
+
+This may have caused other processes in the application to be
+terminated by signals sent by mpiexec (as reported here).
+
+You can avoid this message by specifying -quiet on the mpiexec command line.
+
+--------------------------------------------------------------------------
+MPI Rank 0: 05/03/2016 18:04:09: -------------------------------------------------------------------
+MPI Rank 0: 05/03/2016 18:04:09: Build info: 
+MPI Rank 0: 
+MPI Rank 0: 05/03/2016 18:04:09: 		Built time: May  3 2016 17:56:15
+MPI Rank 0: 05/03/2016 18:04:09: 		Last modified date: Tue May  3 11:36:22 2016
+MPI Rank 0: 05/03/2016 18:04:09: 		Build type: release
+MPI Rank 0: 05/03/2016 18:04:09: 		Build target: GPU
+MPI Rank 0: 05/03/2016 18:04:09: 		With 1bit-SGD: no
+MPI Rank 0: 05/03/2016 18:04:09: 		Math lib: acml
+MPI Rank 0: 05/03/2016 18:04:09: 		CUDA_PATH: /usr/local/cuda-7.5
+MPI Rank 0: 05/03/2016 18:04:09: 		CUB_PATH: /usr/local/cub-1.4.1
+MPI Rank 0: 05/03/2016 18:04:09: 		CUDNN_PATH: /usr/local/cudnn-4.0
+MPI Rank 0: 05/03/2016 18:04:09: 		Build Branch: HEAD
+MPI Rank 0: 05/03/2016 18:04:09: 		Build SHA1: 571b092d60e131fd529081a5ed52af2dc815dc82
+MPI Rank 0: 05/03/2016 18:04:09: 		Built by philly on 18750d26eb32
+MPI Rank 0: 05/03/2016 18:04:09: 		Build Path: /home/philly/jenkins/workspace/CNTK-Build-Linux
+MPI Rank 0: 05/03/2016 18:04:09: -------------------------------------------------------------------
+MPI Rank 0: 
+MPI Rank 0: 05/03/2016 18:04:09: Running on localhost at 2016/05/03 18:04:09
+MPI Rank 0: 05/03/2016 18:04:09: Command line: 
+MPI Rank 0: /home/philly/jenkins/workspace/CNTK-Test-Linux-W2/build/gpu/release/bin/cntk  configFile=/home/philly/jenkins/workspace/CNTK-Test-Linux-W2/Tests/EndToEndTests/Speech/DNN/ParallelCrossValidation/cntkcv.cntk  currentDirectory=/home/philly/jenkins/workspace/CNTK-Test-Linux-W2/Tests/EndToEndTests/Speech/Data  RunDir=/tmp/cntk-test-20160503175932.483858/Speech/DNN_ParallelCrossValidation@release_cpu  DataDir=/home/philly/jenkins/workspace/CNTK-Test-Linux-W2/Tests/EndToEndTests/Speech/Data  ConfigDir=/home/philly/jenkins/workspace/CNTK-Test-Linux-W2/Tests/EndToEndTests/Speech/DNN/ParallelCrossValidation  OutputDir=/tmp/cntk-test-20160503175932.483858/Speech/DNN_ParallelCrossValidation@release_cpu  DeviceId=-1  timestamping=true  numCPUThreads=2  shareNodeValueMatrices=true  stderr=/tmp/cntk-test-20160503175932.483858/Speech/DNN_ParallelCrossValidation@release_cpu/stderr
+MPI Rank 0: 
+MPI Rank 0: 
+MPI Rank 0: 
+MPI Rank 0: 05/03/2016 18:04:09: >>>>>>>>>>>>>>>>>>>> RAW CONFIG (VARIABLES NOT RESOLVED) >>>>>>>>>>>>>>>>>>>>
+MPI Rank 0: 05/03/2016 18:04:09: precision = "double"
 MPI Rank 0: command = speechTrain
 MPI Rank 0: deviceId = $DeviceId$
 MPI Rank 0: parallelTrain = true
@@ -105,7 +128,7 @@
 MPI Rank 0:     SimpleNetworkBuilder = [
 MPI Rank 0:         layerSizes = 363:512:512:132
 MPI Rank 0:         trainingCriterion = "CrossEntropyWithSoftmax"
-MPI Rank 0:         evalCriterion = "ClassificationError"
+MPI Rank 0:         evalCriterion = "ErrorPrediction"
 MPI Rank 0:         layerTypes = "Sigmoid"
 MPI Rank 0:         initValueScale = 1.0
 MPI Rank 0:         applyMeanVarNorm = true
@@ -131,7 +154,7 @@
 MPI Rank 0:              then CrossEntropyWithSoftmax(labels, outZ, tag='criterion')
 MPI Rank 0:              else Fail('unknown trainingCriterion ' + trainingCriterion)
 MPI Rank 0:         Err = if evalCriterion == 'Err' then
-MPI Rank 0:               ClassificationError(labels, outZ, tag='eval')
+MPI Rank 0:               ErrorPrediction(labels, outZ, tag='eval')
 MPI Rank 0:               else Fail('unknown evalCriterion ' + evalCriterion)
 MPI Rank 0:         logPrior = LogPrior(labels)
 MPI Rank 0:         // TODO: how to add a tag to an infix operation?
@@ -169,7 +192,6 @@
 MPI Rank 0:         miniBatchMode = "partial"
 MPI Rank 0:         randomize = "auto"
 MPI Rank 0:         verbosity = 0
-MPI Rank 0:         useMersenneTwisterRand=true
 MPI Rank 0:         features = [
 MPI Rank 0:             dim = 363
 MPI Rank 0:             type = "real"
@@ -188,7 +210,6 @@
 MPI Rank 0:         miniBatchMode = "partial"
 MPI Rank 0:         randomize = "auto"
 MPI Rank 0:         verbosity = 0
-MPI Rank 0:         useMersenneTwisterRand=true
 MPI Rank 0:         features = [
 MPI Rank 0:             dim = 363
 MPI Rank 0:             type = "real"
@@ -203,32 +224,32 @@
 MPI Rank 0:     ]
 MPI Rank 0: ]
 MPI Rank 0: currentDirectory=/home/philly/jenkins/workspace/CNTK-Test-Linux-W2/Tests/EndToEndTests/Speech/Data
-MPI Rank 0: RunDir=/tmp/cntk-test-20160816095705.492453/Speech/DNN_ParallelCrossValidation@release_cpu
+MPI Rank 0: RunDir=/tmp/cntk-test-20160503175932.483858/Speech/DNN_ParallelCrossValidation@release_cpu
 MPI Rank 0: DataDir=/home/philly/jenkins/workspace/CNTK-Test-Linux-W2/Tests/EndToEndTests/Speech/Data
 MPI Rank 0: ConfigDir=/home/philly/jenkins/workspace/CNTK-Test-Linux-W2/Tests/EndToEndTests/Speech/DNN/ParallelCrossValidation
-MPI Rank 0: OutputDir=/tmp/cntk-test-20160816095705.492453/Speech/DNN_ParallelCrossValidation@release_cpu
+MPI Rank 0: OutputDir=/tmp/cntk-test-20160503175932.483858/Speech/DNN_ParallelCrossValidation@release_cpu
 MPI Rank 0: DeviceId=-1
 MPI Rank 0: timestamping=true
-MPI Rank 0: numCPUThreads=12
+MPI Rank 0: numCPUThreads=2
 MPI Rank 0: shareNodeValueMatrices=true
-MPI Rank 0: stderr=/tmp/cntk-test-20160816095705.492453/Speech/DNN_ParallelCrossValidation@release_cpu/stderr
-MPI Rank 0: 
-MPI Rank 0: 08/16/2016 09:57:51: <<<<<<<<<<<<<<<<<<<< RAW CONFIG (VARIABLES NOT RESOLVED)  <<<<<<<<<<<<<<<<<<<<
-MPI Rank 0: 
-MPI Rank 0: 08/16/2016 09:57:51: >>>>>>>>>>>>>>>>>>>> RAW CONFIG WITH ALL VARIABLES RESOLVED >>>>>>>>>>>>>>>>>>>>
-MPI Rank 0: 08/16/2016 09:57:51: precision = "double"
+MPI Rank 0: stderr=/tmp/cntk-test-20160503175932.483858/Speech/DNN_ParallelCrossValidation@release_cpu/stderr
+MPI Rank 0: 
+MPI Rank 0: 05/03/2016 18:04:09: <<<<<<<<<<<<<<<<<<<< RAW CONFIG (VARIABLES NOT RESOLVED)  <<<<<<<<<<<<<<<<<<<<
+MPI Rank 0: 
+MPI Rank 0: 05/03/2016 18:04:09: >>>>>>>>>>>>>>>>>>>> RAW CONFIG WITH ALL VARIABLES RESOLVED >>>>>>>>>>>>>>>>>>>>
+MPI Rank 0: 05/03/2016 18:04:09: precision = "double"
 MPI Rank 0: command = speechTrain
 MPI Rank 0: deviceId = -1
 MPI Rank 0: parallelTrain = true
 MPI Rank 0: speechTrain = [
 MPI Rank 0:     action = "train"
-MPI Rank 0:     modelPath = "/tmp/cntk-test-20160816095705.492453/Speech/DNN_ParallelCrossValidation@release_cpu/models/cntkSpeech.dnn"
+MPI Rank 0:     modelPath = "/tmp/cntk-test-20160503175932.483858/Speech/DNN_ParallelCrossValidation@release_cpu/models/cntkSpeech.dnn"
 MPI Rank 0:     deviceId = -1
 MPI Rank 0:     traceLevel = 1
 MPI Rank 0:     SimpleNetworkBuilder = [
 MPI Rank 0:         layerSizes = 363:512:512:132
 MPI Rank 0:         trainingCriterion = "CrossEntropyWithSoftmax"
-MPI Rank 0:         evalCriterion = "ClassificationError"
+MPI Rank 0:         evalCriterion = "ErrorPrediction"
 MPI Rank 0:         layerTypes = "Sigmoid"
 MPI Rank 0:         initValueScale = 1.0
 MPI Rank 0:         applyMeanVarNorm = true
@@ -254,7 +275,7 @@
 MPI Rank 0:              then CrossEntropyWithSoftmax(labels, outZ, tag='criterion')
 MPI Rank 0:              else Fail('unknown trainingCriterion ' + trainingCriterion)
 MPI Rank 0:         Err = if evalCriterion == 'Err' then
-MPI Rank 0:               ClassificationError(labels, outZ, tag='eval')
+MPI Rank 0:               ErrorPrediction(labels, outZ, tag='eval')
 MPI Rank 0:               else Fail('unknown evalCriterion ' + evalCriterion)
 MPI Rank 0:         logPrior = LogPrior(labels)
 MPI Rank 0:         // TODO: how to add a tag to an infix operation?
@@ -292,7 +313,6 @@
 MPI Rank 0:         miniBatchMode = "partial"
 MPI Rank 0:         randomize = "auto"
 MPI Rank 0:         verbosity = 0
-MPI Rank 0:         useMersenneTwisterRand=true
 MPI Rank 0:         features = [
 MPI Rank 0:             dim = 363
 MPI Rank 0:             type = "real"
@@ -311,7 +331,6 @@
 MPI Rank 0:         miniBatchMode = "partial"
 MPI Rank 0:         randomize = "auto"
 MPI Rank 0:         verbosity = 0
-MPI Rank 0:         useMersenneTwisterRand=true
 MPI Rank 0:         features = [
 MPI Rank 0:             dim = 363
 MPI Rank 0:             type = "real"
@@ -326,39 +345,39 @@
 MPI Rank 0:     ]
 MPI Rank 0: ]
 MPI Rank 0: currentDirectory=/home/philly/jenkins/workspace/CNTK-Test-Linux-W2/Tests/EndToEndTests/Speech/Data
-MPI Rank 0: RunDir=/tmp/cntk-test-20160816095705.492453/Speech/DNN_ParallelCrossValidation@release_cpu
+MPI Rank 0: RunDir=/tmp/cntk-test-20160503175932.483858/Speech/DNN_ParallelCrossValidation@release_cpu
 MPI Rank 0: DataDir=/home/philly/jenkins/workspace/CNTK-Test-Linux-W2/Tests/EndToEndTests/Speech/Data
 MPI Rank 0: ConfigDir=/home/philly/jenkins/workspace/CNTK-Test-Linux-W2/Tests/EndToEndTests/Speech/DNN/ParallelCrossValidation
-MPI Rank 0: OutputDir=/tmp/cntk-test-20160816095705.492453/Speech/DNN_ParallelCrossValidation@release_cpu
+MPI Rank 0: OutputDir=/tmp/cntk-test-20160503175932.483858/Speech/DNN_ParallelCrossValidation@release_cpu
 MPI Rank 0: DeviceId=-1
 MPI Rank 0: timestamping=true
-MPI Rank 0: numCPUThreads=12
+MPI Rank 0: numCPUThreads=2
 MPI Rank 0: shareNodeValueMatrices=true
-MPI Rank 0: stderr=/tmp/cntk-test-20160816095705.492453/Speech/DNN_ParallelCrossValidation@release_cpu/stderr
-MPI Rank 0: 
-MPI Rank 0: 08/16/2016 09:57:51: <<<<<<<<<<<<<<<<<<<< RAW CONFIG WITH ALL VARIABLES RESOLVED <<<<<<<<<<<<<<<<<<<<
-MPI Rank 0: 
-MPI Rank 0: 08/16/2016 09:57:51: >>>>>>>>>>>>>>>>>>>> PROCESSED CONFIG WITH ALL VARIABLES RESOLVED >>>>>>>>>>>>>>>>>>>>
+MPI Rank 0: stderr=/tmp/cntk-test-20160503175932.483858/Speech/DNN_ParallelCrossValidation@release_cpu/stderr
+MPI Rank 0: 
+MPI Rank 0: 05/03/2016 18:04:09: <<<<<<<<<<<<<<<<<<<< RAW CONFIG WITH ALL VARIABLES RESOLVED <<<<<<<<<<<<<<<<<<<<
+MPI Rank 0: 
+MPI Rank 0: 05/03/2016 18:04:09: >>>>>>>>>>>>>>>>>>>> PROCESSED CONFIG WITH ALL VARIABLES RESOLVED >>>>>>>>>>>>>>>>>>>>
 MPI Rank 0: configparameters: cntkcv.cntk:command=speechTrain
 MPI Rank 0: configparameters: cntkcv.cntk:ConfigDir=/home/philly/jenkins/workspace/CNTK-Test-Linux-W2/Tests/EndToEndTests/Speech/DNN/ParallelCrossValidation
 MPI Rank 0: configparameters: cntkcv.cntk:currentDirectory=/home/philly/jenkins/workspace/CNTK-Test-Linux-W2/Tests/EndToEndTests/Speech/Data
 MPI Rank 0: configparameters: cntkcv.cntk:DataDir=/home/philly/jenkins/workspace/CNTK-Test-Linux-W2/Tests/EndToEndTests/Speech/Data
 MPI Rank 0: configparameters: cntkcv.cntk:deviceId=-1
-MPI Rank 0: configparameters: cntkcv.cntk:numCPUThreads=12
-MPI Rank 0: configparameters: cntkcv.cntk:OutputDir=/tmp/cntk-test-20160816095705.492453/Speech/DNN_ParallelCrossValidation@release_cpu
+MPI Rank 0: configparameters: cntkcv.cntk:numCPUThreads=2
+MPI Rank 0: configparameters: cntkcv.cntk:OutputDir=/tmp/cntk-test-20160503175932.483858/Speech/DNN_ParallelCrossValidation@release_cpu
 MPI Rank 0: configparameters: cntkcv.cntk:parallelTrain=true
 MPI Rank 0: configparameters: cntkcv.cntk:precision=double
-MPI Rank 0: configparameters: cntkcv.cntk:RunDir=/tmp/cntk-test-20160816095705.492453/Speech/DNN_ParallelCrossValidation@release_cpu
+MPI Rank 0: configparameters: cntkcv.cntk:RunDir=/tmp/cntk-test-20160503175932.483858/Speech/DNN_ParallelCrossValidation@release_cpu
 MPI Rank 0: configparameters: cntkcv.cntk:shareNodeValueMatrices=true
 MPI Rank 0: configparameters: cntkcv.cntk:speechTrain=[
 MPI Rank 0:     action = "train"
-MPI Rank 0:     modelPath = "/tmp/cntk-test-20160816095705.492453/Speech/DNN_ParallelCrossValidation@release_cpu/models/cntkSpeech.dnn"
+MPI Rank 0:     modelPath = "/tmp/cntk-test-20160503175932.483858/Speech/DNN_ParallelCrossValidation@release_cpu/models/cntkSpeech.dnn"
 MPI Rank 0:     deviceId = -1
 MPI Rank 0:     traceLevel = 1
 MPI Rank 0:     SimpleNetworkBuilder = [
 MPI Rank 0:         layerSizes = 363:512:512:132
 MPI Rank 0:         trainingCriterion = "CrossEntropyWithSoftmax"
-MPI Rank 0:         evalCriterion = "ClassificationError"
+MPI Rank 0:         evalCriterion = "ErrorPrediction"
 MPI Rank 0:         layerTypes = "Sigmoid"
 MPI Rank 0:         initValueScale = 1.0
 MPI Rank 0:         applyMeanVarNorm = true
@@ -384,7 +403,7 @@
 MPI Rank 0:              then CrossEntropyWithSoftmax(labels, outZ, tag='criterion')
 MPI Rank 0:              else Fail('unknown trainingCriterion ' + trainingCriterion)
 MPI Rank 0:         Err = if evalCriterion == 'Err' then
-MPI Rank 0:               ClassificationError(labels, outZ, tag='eval')
+MPI Rank 0:               ErrorPrediction(labels, outZ, tag='eval')
 MPI Rank 0:               else Fail('unknown evalCriterion ' + evalCriterion)
 MPI Rank 0:         logPrior = LogPrior(labels)
 MPI Rank 0:         // TODO: how to add a tag to an infix operation?
@@ -422,7 +441,6 @@
 MPI Rank 0:         miniBatchMode = "partial"
 MPI Rank 0:         randomize = "auto"
 MPI Rank 0:         verbosity = 0
-MPI Rank 0:         useMersenneTwisterRand=true
 MPI Rank 0:         features = [
 MPI Rank 0:             dim = 363
 MPI Rank 0:             type = "real"
@@ -441,7 +459,6 @@
 MPI Rank 0:         miniBatchMode = "partial"
 MPI Rank 0:         randomize = "auto"
 MPI Rank 0:         verbosity = 0
-MPI Rank 0:         useMersenneTwisterRand=true
 MPI Rank 0:         features = [
 MPI Rank 0:             dim = 363
 MPI Rank 0:             type = "real"
@@ -456,23 +473,23 @@
 MPI Rank 0:     ]
 MPI Rank 0: ]
 MPI Rank 0: 
-MPI Rank 0: configparameters: cntkcv.cntk:stderr=/tmp/cntk-test-20160816095705.492453/Speech/DNN_ParallelCrossValidation@release_cpu/stderr
+MPI Rank 0: configparameters: cntkcv.cntk:stderr=/tmp/cntk-test-20160503175932.483858/Speech/DNN_ParallelCrossValidation@release_cpu/stderr
 MPI Rank 0: configparameters: cntkcv.cntk:timestamping=true
-MPI Rank 0: 08/16/2016 09:57:51: <<<<<<<<<<<<<<<<<<<< PROCESSED CONFIG WITH ALL VARIABLES RESOLVED <<<<<<<<<<<<<<<<<<<<
-MPI Rank 0: 08/16/2016 09:57:51: Commands: speechTrain
-MPI Rank 0: 08/16/2016 09:57:51: Precision = "double"
-MPI Rank 0: 08/16/2016 09:57:51: Using 12 CPU threads.
-MPI Rank 0: 08/16/2016 09:57:51: CNTKModelPath: /tmp/cntk-test-20160816095705.492453/Speech/DNN_ParallelCrossValidation@release_cpu/models/cntkSpeech.dnn
-MPI Rank 0: 08/16/2016 09:57:51: CNTKCommandTrainInfo: speechTrain : 3
-MPI Rank 0: 08/16/2016 09:57:51: CNTKCommandTrainInfo: CNTKNoMoreCommands_Total : 3
-MPI Rank 0: 
-MPI Rank 0: 08/16/2016 09:57:51: ##############################################################################
-MPI Rank 0: 08/16/2016 09:57:51: #                                                                            #
-MPI Rank 0: 08/16/2016 09:57:51: # Action "train"                                                             #
-MPI Rank 0: 08/16/2016 09:57:51: #                                                                            #
-MPI Rank 0: 08/16/2016 09:57:51: ##############################################################################
-MPI Rank 0: 
-MPI Rank 0: 08/16/2016 09:57:51: CNTKCommandTrainBegin: speechTrain
+MPI Rank 0: 05/03/2016 18:04:09: <<<<<<<<<<<<<<<<<<<< PROCESSED CONFIG WITH ALL VARIABLES RESOLVED <<<<<<<<<<<<<<<<<<<<
+MPI Rank 0: 05/03/2016 18:04:09: Commands: speechTrain
+MPI Rank 0: 05/03/2016 18:04:09: Precision = "double"
+MPI Rank 0: 05/03/2016 18:04:09: Using 2 CPU threads.
+MPI Rank 0: 05/03/2016 18:04:09: CNTKModelPath: /tmp/cntk-test-20160503175932.483858/Speech/DNN_ParallelCrossValidation@release_cpu/models/cntkSpeech.dnn
+MPI Rank 0: 05/03/2016 18:04:09: CNTKCommandTrainInfo: speechTrain : 3
+MPI Rank 0: 05/03/2016 18:04:09: CNTKCommandTrainInfo: CNTKNoMoreCommands_Total : 3
+MPI Rank 0: 
+MPI Rank 0: 05/03/2016 18:04:09: ##############################################################################
+MPI Rank 0: 05/03/2016 18:04:09: #                                                                            #
+MPI Rank 0: 05/03/2016 18:04:09: # Action "train"                                                             #
+MPI Rank 0: 05/03/2016 18:04:09: #                                                                            #
+MPI Rank 0: 05/03/2016 18:04:09: ##############################################################################
+MPI Rank 0: 
+MPI Rank 0: 05/03/2016 18:04:09: CNTKCommandTrainBegin: speechTrain
 MPI Rank 0: SimpleNetworkBuilder Using CPU
 MPI Rank 0: reading script file glob_0000.scp ... 948 entries
 MPI Rank 0: total 132 state names in state list /home/philly/jenkins/workspace/CNTK-Test-Linux-W2/Tests/EndToEndTests/Speech/Data/state.list
@@ -487,25 +504,13 @@
 MPI Rank 0: label set 0: 129 classes
 MPI Rank 0: minibatchutterancesource: 300 utterances grouped into 1 chunks, av. chunk size: 300.0 utterances, 83050.0 frames
 MPI Rank 0: 
-MPI Rank 0: 08/16/2016 09:57:51: Creating virgin network.
-MPI Rank 0: Node 'W0' (LearnableParameter operation): Initializing Parameter[512 x 363] <- 0.000000.
-MPI Rank 0: Node 'W0' (LearnableParameter operation): Initializing Parameter[512 x 363] <- uniform(seed=1, range=0.050000*1.000000, onCPU=false).
-MPI Rank 0: Node 'B0' (LearnableParameter operation): Initializing Parameter[512 x 1] <- 0.000000.
-MPI Rank 0: Node 'B0' (LearnableParameter operation): Initializing Parameter[512 x 1] <- 0.000000.
-MPI Rank 0: Node 'W1' (LearnableParameter operation): Initializing Parameter[512 x 512] <- 0.000000.
-MPI Rank 0: Node 'W1' (LearnableParameter operation): Initializing Parameter[512 x 512] <- uniform(seed=2, range=0.050000*1.000000, onCPU=false).
-MPI Rank 0: Node 'B1' (LearnableParameter operation): Initializing Parameter[512 x 1] <- 0.000000.
-MPI Rank 0: Node 'B1' (LearnableParameter operation): Initializing Parameter[512 x 1] <- 0.000000.
-MPI Rank 0: Node 'W2' (LearnableParameter operation): Initializing Parameter[132 x 512] <- 0.000000.
-MPI Rank 0: Node 'W2' (LearnableParameter operation): Initializing Parameter[132 x 512] <- uniform(seed=3, range=0.050000*1.000000, onCPU=false).
-MPI Rank 0: Node 'B2' (LearnableParameter operation): Initializing Parameter[132 x 1] <- 0.000000.
-MPI Rank 0: Node 'B2' (LearnableParameter operation): Initializing Parameter[132 x 1] <- 0.000000.
+MPI Rank 0: 05/03/2016 18:04:09: Creating virgin network.
 MPI Rank 0: 
 MPI Rank 0: Post-processing network...
 MPI Rank 0: 
 MPI Rank 0: 7 roots:
 MPI Rank 0: 	CrossEntropyWithSoftmax = CrossEntropyWithSoftmax()
-MPI Rank 0: 	EvalClassificationError = ClassificationError()
+MPI Rank 0: 	EvalErrorPrediction = ErrorPrediction()
 MPI Rank 0: 	InvStdOfFeatures = InvStdDev()
 MPI Rank 0: 	MeanOfFeatures = Mean()
 MPI Rank 0: 	PosteriorProb = Softmax()
@@ -534,7 +539,7 @@
 MPI Rank 0: Validating --> B2 = LearnableParameter() :  -> [132 x 1]
 MPI Rank 0: Validating --> HLast = Plus (W2*H1, B2) : [132 x 1 x *], [132 x 1] -> [132 x 1 x *]
 MPI Rank 0: Validating --> CrossEntropyWithSoftmax = CrossEntropyWithSoftmax (labels, HLast) : [132 x *], [132 x 1 x *] -> [1]
-MPI Rank 0: Validating --> EvalClassificationError = ClassificationError (labels, HLast) : [132 x *], [132 x 1 x *] -> [1]
+MPI Rank 0: Validating --> EvalErrorPrediction = ErrorPrediction (labels, HLast) : [132 x *], [132 x 1 x *] -> [1]
 MPI Rank 0: Validating --> PosteriorProb = Softmax (HLast) : [132 x 1 x *] -> [132 x 1 x *]
 MPI Rank 0: Validating --> Prior = Mean (labels) : [132 x *] -> [132]
 MPI Rank 0: Validating --> LogOfPrior = Log (Prior) : [132] -> [132]
@@ -551,54 +556,25 @@
 MPI Rank 0: 
 MPI Rank 0: Post-processing network complete.
 MPI Rank 0: 
-MPI Rank 0: 08/16/2016 09:57:51: Created model with 25 nodes on CPU.
-MPI Rank 0: 
-MPI Rank 0: 08/16/2016 09:57:51: Training criterion node(s):
-MPI Rank 0: 08/16/2016 09:57:51: 	CrossEntropyWithSoftmax = CrossEntropyWithSoftmax
-MPI Rank 0: 
-<<<<<<< HEAD
+MPI Rank 0: 05/03/2016 18:04:10: Created model with 25 nodes on CPU.
+MPI Rank 0: 
+MPI Rank 0: 05/03/2016 18:04:10: Training criterion node(s):
+MPI Rank 0: 05/03/2016 18:04:10: 	CrossEntropyWithSoftmax = CrossEntropyWithSoftmax
+MPI Rank 0: 
 MPI Rank 0: 05/03/2016 18:04:10: Evaluation criterion node(s):
 MPI Rank 0: 
-MPI Rank 0: 05/03/2016 18:04:10: 	EvalClassificationError = ClassificationError
-=======
-MPI Rank 0: 08/16/2016 09:57:51: Evaluation criterion node(s):
-MPI Rank 0: 08/16/2016 09:57:51: 	EvalErrorPrediction = ErrorPrediction
->>>>>>> 8493f118
+MPI Rank 0: 05/03/2016 18:04:10: 	EvalErrorPrediction = ErrorPrediction
 MPI Rank 0: 
 MPI Rank 0: 
 MPI Rank 0: Allocating matrices for forward and/or backward propagation.
 MPI Rank 0: 
-MPI Rank 0: Memory Sharing: Out of 40 matrices, 21 are shared as 7, and 19 are not shared.
-MPI Rank 0: 
-MPI Rank 0: 	{ B0 : [512 x 1] (gradient)
-MPI Rank 0: 	  H1 : [512 x 1 x *] (gradient) }
-MPI Rank 0: 	{ B1 : [512 x 1] (gradient)
-MPI Rank 0: 	  H2 : [512 x 1 x *] (gradient)
-MPI Rank 0: 	  HLast : [132 x 1 x *] (gradient) }
-MPI Rank 0: 	{ W1 : [512 x 512] (gradient)
-MPI Rank 0: 	  W1*H1+B1 : [512 x 1 x *] (gradient)
-MPI Rank 0: 	  W2*H1 : [132 x 1 x *] (gradient) }
-MPI Rank 0: 	{ H1 : [512 x 1 x *]
-MPI Rank 0: 	  W0*features : [512 x *]
-MPI Rank 0: 	  W0*features : [512 x *] (gradient) }
-MPI Rank 0: 	{ HLast : [132 x 1 x *]
-MPI Rank 0: 	  W2 : [132 x 512] (gradient) }
-MPI Rank 0: 	{ W1*H1+B1 : [512 x 1 x *]
-MPI Rank 0: 	  W2*H1 : [132 x 1 x *] }
-MPI Rank 0: 	{ H2 : [512 x 1 x *]
-MPI Rank 0: 	  W0 : [512 x 363] (gradient)
-MPI Rank 0: 	  W0*features+B0 : [512 x 1 x *]
-MPI Rank 0: 	  W0*features+B0 : [512 x 1 x *] (gradient)
-MPI Rank 0: 	  W1*H1 : [512 x 1 x *]
-MPI Rank 0: 	  W1*H1 : [512 x 1 x *] (gradient) }
-MPI Rank 0: 
-MPI Rank 0: 
-<<<<<<< HEAD
-MPI Rank 0: (nil): {[EvalClassificationError Gradient[1]] [InvStdOfFeatures Gradient[363]] [LogOfPrior Gradient[132]] [MVNormalizedFeatures Gradient[363 x *]] [MeanOfFeatures Gradient[363]] [PosteriorProb Gradient[132 x 1 x *]] [PosteriorProb Value[132 x 1 x *]] [Prior Gradient[132]] [ScaledLogLikelihood Gradient[132 x 1 x *]] [features Gradient[363 x *]] [labels Gradient[132 x *]] }
+MPI Rank 0: Memory Sharing Structure:
+MPI Rank 0: 
+MPI Rank 0: (nil): {[EvalErrorPrediction Gradient[1]] [InvStdOfFeatures Gradient[363]] [LogOfPrior Gradient[132]] [MVNormalizedFeatures Gradient[363 x *]] [MeanOfFeatures Gradient[363]] [PosteriorProb Gradient[132 x 1 x *]] [PosteriorProb Value[132 x 1 x *]] [Prior Gradient[132]] [ScaledLogLikelihood Gradient[132 x 1 x *]] [features Gradient[363 x *]] [labels Gradient[132 x *]] }
 MPI Rank 0: 0x143f238: {[MeanOfFeatures Value[363]] }
 MPI Rank 0: 0x1441778: {[Prior Value[132]] }
 MPI Rank 0: 0x14973c8: {[B0 Value[512 x 1]] }
-MPI Rank 0: 0x14abc08: {[EvalClassificationError Value[1]] }
+MPI Rank 0: 0x14abc08: {[EvalErrorPrediction Value[1]] }
 MPI Rank 0: 0x14abd68: {[ScaledLogLikelihood Value[132 x 1 x *]] }
 MPI Rank 0: 0x14abf28: {[CrossEntropyWithSoftmax Value[1]] }
 MPI Rank 0: 0x14b4038: {[W0 Value[512 x 363]] }
@@ -620,212 +596,122 @@
 MPI Rank 0: 0x15689a8: {[B1 Value[512 x 1]] }
 MPI Rank 0: 0x1569228: {[W2 Value[132 x 512]] }
 MPI Rank 0: 0x15e07f8: {[W1 Value[512 x 512]] }
-=======
-MPI Rank 0: 08/16/2016 09:57:51: Training 516740 parameters in 6 out of 6 parameter tensors and 15 nodes with gradient:
->>>>>>> 8493f118
-MPI Rank 0: 
-MPI Rank 0: 08/16/2016 09:57:51: 	Node 'B0' (LearnableParameter operation) : [512 x 1]
-MPI Rank 0: 08/16/2016 09:57:51: 	Node 'B1' (LearnableParameter operation) : [512 x 1]
-MPI Rank 0: 08/16/2016 09:57:51: 	Node 'B2' (LearnableParameter operation) : [132 x 1]
-MPI Rank 0: 08/16/2016 09:57:51: 	Node 'W0' (LearnableParameter operation) : [512 x 363]
-MPI Rank 0: 08/16/2016 09:57:51: 	Node 'W1' (LearnableParameter operation) : [512 x 512]
-MPI Rank 0: 08/16/2016 09:57:51: 	Node 'W2' (LearnableParameter operation) : [132 x 512]
-MPI Rank 0: 
-MPI Rank 0: 
-MPI Rank 0: 08/16/2016 09:57:51: Precomputing --> 3 PreCompute nodes found.
-MPI Rank 0: 
-MPI Rank 0: 08/16/2016 09:57:51: 	MeanOfFeatures = Mean()
-MPI Rank 0: 08/16/2016 09:57:51: 	InvStdOfFeatures = InvStdDev()
-MPI Rank 0: 08/16/2016 09:57:51: 	Prior = Mean()
+MPI Rank 0: 
+MPI Rank 0: 
+MPI Rank 0: 05/03/2016 18:04:10: Precomputing --> 3 PreCompute nodes found.
+MPI Rank 0: 
+MPI Rank 0: 05/03/2016 18:04:10: 	MeanOfFeatures = Mean()
+MPI Rank 0: 05/03/2016 18:04:10: 	InvStdOfFeatures = InvStdDev()
+MPI Rank 0: 05/03/2016 18:04:10: 	Prior = Mean()
 MPI Rank 0: minibatchiterator: epoch 0: frames [0..252734] (first utterance at frame 0), data subset 0 of 1, with 1 datapasses
 MPI Rank 0: requiredata: determined feature kind as 33-dimensional 'USER' with frame shift 10.0 ms
 MPI Rank 0: 
-MPI Rank 0: 08/16/2016 09:57:53: Precomputing --> Completed.
-MPI Rank 0: 
-MPI Rank 0: 
-MPI Rank 0: 08/16/2016 09:57:53: Starting Epoch 1: learning rate per sample = 0.015625  effective momentum = 0.900000  momentum as time constant = 607.4 samples
+MPI Rank 0: 05/03/2016 18:04:13: Precomputing --> Completed.
+MPI Rank 0: 
+MPI Rank 0: 
+MPI Rank 0: 05/03/2016 18:04:14: Starting Epoch 1: learning rate per sample = 0.015625  effective momentum = 0.900000  momentum as time constant = 607.4 samples
 MPI Rank 0: minibatchiterator: epoch 0: frames [0..20480] (first utterance at frame 0), data subset 0 of 2, with 1 datapasses
 MPI Rank 0: 
-<<<<<<< HEAD
 MPI Rank 0: 05/03/2016 18:04:14: Starting minibatch loop, DataParallelSGD training (MyRank = 0, NumNodes = 2, NumGradientBits = 64), distributed reading is ENABLED.
-MPI Rank 0: 05/03/2016 18:04:15:  Epoch[ 1 of 3]-Minibatch[   1-  10, 3.12%]: CrossEntropyWithSoftmax = 4.36628272 * 640; EvalClassificationError = 0.90937500 * 640; time = 0.9895s; samplesPerSecond = 646.8
-MPI Rank 0: 05/03/2016 18:04:16:  Epoch[ 1 of 3]-Minibatch[  11-  20, 6.25%]: CrossEntropyWithSoftmax = 4.15914991 * 640; EvalClassificationError = 0.89218750 * 640; time = 0.6464s; samplesPerSecond = 990.0
-MPI Rank 0: 05/03/2016 18:04:16:  Epoch[ 1 of 3]-Minibatch[  21-  30, 9.38%]: CrossEntropyWithSoftmax = 3.99837967 * 640; EvalClassificationError = 0.86875000 * 640; time = 0.5751s; samplesPerSecond = 1112.9
-MPI Rank 0: 05/03/2016 18:04:17:  Epoch[ 1 of 3]-Minibatch[  31-  40, 12.50%]: CrossEntropyWithSoftmax = 3.86616341 * 640; EvalClassificationError = 0.86250000 * 640; time = 0.8622s; samplesPerSecond = 742.3
-MPI Rank 0: 05/03/2016 18:04:18:  Epoch[ 1 of 3]-Minibatch[  41-  50, 15.62%]: CrossEntropyWithSoftmax = 3.80082643 * 640; EvalClassificationError = 0.87968750 * 640; time = 0.6131s; samplesPerSecond = 1043.9
-MPI Rank 0: 05/03/2016 18:04:18:  Epoch[ 1 of 3]-Minibatch[  51-  60, 18.75%]: CrossEntropyWithSoftmax = 3.73336112 * 640; EvalClassificationError = 0.87812500 * 640; time = 0.5970s; samplesPerSecond = 1072.0
-MPI Rank 0: 05/03/2016 18:04:19:  Epoch[ 1 of 3]-Minibatch[  61-  70, 21.88%]: CrossEntropyWithSoftmax = 3.57119384 * 640; EvalClassificationError = 0.82031250 * 640; time = 0.6844s; samplesPerSecond = 935.1
-MPI Rank 0: 05/03/2016 18:04:20:  Epoch[ 1 of 3]-Minibatch[  71-  80, 25.00%]: CrossEntropyWithSoftmax = 3.44001005 * 640; EvalClassificationError = 0.81562500 * 640; time = 0.7324s; samplesPerSecond = 873.8
-MPI Rank 0: 05/03/2016 18:04:20:  Epoch[ 1 of 3]-Minibatch[  81-  90, 28.12%]: CrossEntropyWithSoftmax = 3.36131109 * 640; EvalClassificationError = 0.77343750 * 640; time = 0.5486s; samplesPerSecond = 1166.6
-MPI Rank 0: 05/03/2016 18:04:21:  Epoch[ 1 of 3]-Minibatch[  91- 100, 31.25%]: CrossEntropyWithSoftmax = 3.39817487 * 640; EvalClassificationError = 0.85000000 * 640; time = 0.7028s; samplesPerSecond = 910.7
-MPI Rank 0: 05/03/2016 18:04:22:  Epoch[ 1 of 3]-Minibatch[ 101- 110, 34.38%]: CrossEntropyWithSoftmax = 3.25116276 * 640; EvalClassificationError = 0.77031250 * 640; time = 0.7804s; samplesPerSecond = 820.0
-MPI Rank 0: 05/03/2016 18:04:22:  Epoch[ 1 of 3]-Minibatch[ 111- 120, 37.50%]: CrossEntropyWithSoftmax = 3.35774005 * 640; EvalClassificationError = 0.79843750 * 640; time = 0.5570s; samplesPerSecond = 1149.0
-MPI Rank 0: 05/03/2016 18:04:23:  Epoch[ 1 of 3]-Minibatch[ 121- 130, 40.62%]: CrossEntropyWithSoftmax = 3.19791351 * 640; EvalClassificationError = 0.76406250 * 640; time = 0.5513s; samplesPerSecond = 1160.9
-MPI Rank 0: 05/03/2016 18:04:24:  Epoch[ 1 of 3]-Minibatch[ 131- 140, 43.75%]: CrossEntropyWithSoftmax = 3.06449990 * 640; EvalClassificationError = 0.71718750 * 640; time = 0.8936s; samplesPerSecond = 716.2
-MPI Rank 0: 05/03/2016 18:04:24:  Epoch[ 1 of 3]-Minibatch[ 141- 150, 46.88%]: CrossEntropyWithSoftmax = 3.05357361 * 640; EvalClassificationError = 0.74218750 * 640; time = 0.5027s; samplesPerSecond = 1273.2
-MPI Rank 0: 05/03/2016 18:04:25:  Epoch[ 1 of 3]-Minibatch[ 151- 160, 50.00%]: CrossEntropyWithSoftmax = 3.02144079 * 640; EvalClassificationError = 0.74531250 * 640; time = 0.5725s; samplesPerSecond = 1118.0
-MPI Rank 0: 05/03/2016 18:04:25:  Epoch[ 1 of 3]-Minibatch[ 161- 170, 53.12%]: CrossEntropyWithSoftmax = 2.89890004 * 640; EvalClassificationError = 0.69687500 * 640; time = 0.7164s; samplesPerSecond = 893.4
-MPI Rank 0: 05/03/2016 18:04:26:  Epoch[ 1 of 3]-Minibatch[ 171- 180, 56.25%]: CrossEntropyWithSoftmax = 2.74598358 * 640; EvalClassificationError = 0.68593750 * 640; time = 0.7283s; samplesPerSecond = 878.7
-MPI Rank 0: 05/03/2016 18:04:27:  Epoch[ 1 of 3]-Minibatch[ 181- 190, 59.38%]: CrossEntropyWithSoftmax = 2.83604141 * 640; EvalClassificationError = 0.70625000 * 640; time = 0.4997s; samplesPerSecond = 1280.7
-MPI Rank 0: 05/03/2016 18:04:27:  Epoch[ 1 of 3]-Minibatch[ 191- 200, 62.50%]: CrossEntropyWithSoftmax = 2.62522562 * 640; EvalClassificationError = 0.64687500 * 640; time = 0.5151s; samplesPerSecond = 1242.6
-MPI Rank 0: 05/03/2016 18:04:28:  Epoch[ 1 of 3]-Minibatch[ 201- 210, 65.62%]: CrossEntropyWithSoftmax = 2.65507979 * 640; EvalClassificationError = 0.66562500 * 640; time = 0.9337s; samplesPerSecond = 685.4
-MPI Rank 0: 05/03/2016 18:04:29:  Epoch[ 1 of 3]-Minibatch[ 211- 220, 68.75%]: CrossEntropyWithSoftmax = 2.59593989 * 640; EvalClassificationError = 0.65937500 * 640; time = 0.5243s; samplesPerSecond = 1220.7
-MPI Rank 0: 05/03/2016 18:04:29:  Epoch[ 1 of 3]-Minibatch[ 221- 230, 71.88%]: CrossEntropyWithSoftmax = 2.51177605 * 640; EvalClassificationError = 0.62343750 * 640; time = 0.5625s; samplesPerSecond = 1137.7
-MPI Rank 0: 05/03/2016 18:04:30:  Epoch[ 1 of 3]-Minibatch[ 231- 240, 75.00%]: CrossEntropyWithSoftmax = 2.42438840 * 640; EvalClassificationError = 0.63281250 * 640; time = 0.7145s; samplesPerSecond = 895.7
-MPI Rank 0: 05/03/2016 18:04:31:  Epoch[ 1 of 3]-Minibatch[ 241- 250, 78.12%]: CrossEntropyWithSoftmax = 2.40372959 * 640; EvalClassificationError = 0.65156250 * 640; time = 0.6839s; samplesPerSecond = 935.8
-MPI Rank 0: 05/03/2016 18:04:31:  Epoch[ 1 of 3]-Minibatch[ 251- 260, 81.25%]: CrossEntropyWithSoftmax = 2.48277420 * 640; EvalClassificationError = 0.63906250 * 640; time = 0.5439s; samplesPerSecond = 1176.6
-MPI Rank 0: 05/03/2016 18:04:32:  Epoch[ 1 of 3]-Minibatch[ 261- 270, 84.38%]: CrossEntropyWithSoftmax = 2.34181483 * 640; EvalClassificationError = 0.61718750 * 640; time = 0.7803s; samplesPerSecond = 820.2
-MPI Rank 0: 05/03/2016 18:04:33:  Epoch[ 1 of 3]-Minibatch[ 271- 280, 87.50%]: CrossEntropyWithSoftmax = 2.22951559 * 640; EvalClassificationError = 0.57656250 * 640; time = 0.6476s; samplesPerSecond = 988.3
-MPI Rank 0: 05/03/2016 18:04:33:  Epoch[ 1 of 3]-Minibatch[ 281- 290, 90.62%]: CrossEntropyWithSoftmax = 2.32715885 * 640; EvalClassificationError = 0.62031250 * 640; time = 0.4956s; samplesPerSecond = 1291.4
-MPI Rank 0: 05/03/2016 18:04:34:  Epoch[ 1 of 3]-Minibatch[ 291- 300, 93.75%]: CrossEntropyWithSoftmax = 2.21143816 * 640; EvalClassificationError = 0.61406250 * 640; time = 0.5704s; samplesPerSecond = 1122.1
-MPI Rank 0: 05/03/2016 18:04:35:  Epoch[ 1 of 3]-Minibatch[ 301- 310, 96.88%]: CrossEntropyWithSoftmax = 2.29118500 * 640; EvalClassificationError = 0.60156250 * 640; time = 0.9470s; samplesPerSecond = 675.8
-MPI Rank 0: 05/03/2016 18:04:35:  Epoch[ 1 of 3]-Minibatch[ 311- 320, 100.00%]: CrossEntropyWithSoftmax = 2.19155470 * 640; EvalClassificationError = 0.56406250 * 640; time = 0.5495s; samplesPerSecond = 1164.8
-MPI Rank 0: 05/03/2016 18:04:35: Finished Epoch[ 1 of 3]: [Training] CrossEntropyWithSoftmax = 3.01292779 * 20480; EvalClassificationError = 0.72778320 * 20480; totalSamplesSeen = 20480; learningRatePerSample = 0.015625; epochTime=21.2416s
+MPI Rank 0: 05/03/2016 18:04:15:  Epoch[ 1 of 3]-Minibatch[   1-  10, 3.12%]: CrossEntropyWithSoftmax = 4.36628272 * 640; EvalErrorPrediction = 0.90937500 * 640; time = 0.9895s; samplesPerSecond = 646.8
+MPI Rank 0: 05/03/2016 18:04:16:  Epoch[ 1 of 3]-Minibatch[  11-  20, 6.25%]: CrossEntropyWithSoftmax = 4.15914991 * 640; EvalErrorPrediction = 0.89218750 * 640; time = 0.6464s; samplesPerSecond = 990.0
+MPI Rank 0: 05/03/2016 18:04:16:  Epoch[ 1 of 3]-Minibatch[  21-  30, 9.38%]: CrossEntropyWithSoftmax = 3.99837967 * 640; EvalErrorPrediction = 0.86875000 * 640; time = 0.5751s; samplesPerSecond = 1112.9
+MPI Rank 0: 05/03/2016 18:04:17:  Epoch[ 1 of 3]-Minibatch[  31-  40, 12.50%]: CrossEntropyWithSoftmax = 3.86616341 * 640; EvalErrorPrediction = 0.86250000 * 640; time = 0.8622s; samplesPerSecond = 742.3
+MPI Rank 0: 05/03/2016 18:04:18:  Epoch[ 1 of 3]-Minibatch[  41-  50, 15.62%]: CrossEntropyWithSoftmax = 3.80082643 * 640; EvalErrorPrediction = 0.87968750 * 640; time = 0.6131s; samplesPerSecond = 1043.9
+MPI Rank 0: 05/03/2016 18:04:18:  Epoch[ 1 of 3]-Minibatch[  51-  60, 18.75%]: CrossEntropyWithSoftmax = 3.73336112 * 640; EvalErrorPrediction = 0.87812500 * 640; time = 0.5970s; samplesPerSecond = 1072.0
+MPI Rank 0: 05/03/2016 18:04:19:  Epoch[ 1 of 3]-Minibatch[  61-  70, 21.88%]: CrossEntropyWithSoftmax = 3.57119384 * 640; EvalErrorPrediction = 0.82031250 * 640; time = 0.6844s; samplesPerSecond = 935.1
+MPI Rank 0: 05/03/2016 18:04:20:  Epoch[ 1 of 3]-Minibatch[  71-  80, 25.00%]: CrossEntropyWithSoftmax = 3.44001005 * 640; EvalErrorPrediction = 0.81562500 * 640; time = 0.7324s; samplesPerSecond = 873.8
+MPI Rank 0: 05/03/2016 18:04:20:  Epoch[ 1 of 3]-Minibatch[  81-  90, 28.12%]: CrossEntropyWithSoftmax = 3.36131109 * 640; EvalErrorPrediction = 0.77343750 * 640; time = 0.5486s; samplesPerSecond = 1166.6
+MPI Rank 0: 05/03/2016 18:04:21:  Epoch[ 1 of 3]-Minibatch[  91- 100, 31.25%]: CrossEntropyWithSoftmax = 3.39817487 * 640; EvalErrorPrediction = 0.85000000 * 640; time = 0.7028s; samplesPerSecond = 910.7
+MPI Rank 0: 05/03/2016 18:04:22:  Epoch[ 1 of 3]-Minibatch[ 101- 110, 34.38%]: CrossEntropyWithSoftmax = 3.25116276 * 640; EvalErrorPrediction = 0.77031250 * 640; time = 0.7804s; samplesPerSecond = 820.0
+MPI Rank 0: 05/03/2016 18:04:22:  Epoch[ 1 of 3]-Minibatch[ 111- 120, 37.50%]: CrossEntropyWithSoftmax = 3.35774005 * 640; EvalErrorPrediction = 0.79843750 * 640; time = 0.5570s; samplesPerSecond = 1149.0
+MPI Rank 0: 05/03/2016 18:04:23:  Epoch[ 1 of 3]-Minibatch[ 121- 130, 40.62%]: CrossEntropyWithSoftmax = 3.19791351 * 640; EvalErrorPrediction = 0.76406250 * 640; time = 0.5513s; samplesPerSecond = 1160.9
+MPI Rank 0: 05/03/2016 18:04:24:  Epoch[ 1 of 3]-Minibatch[ 131- 140, 43.75%]: CrossEntropyWithSoftmax = 3.06449990 * 640; EvalErrorPrediction = 0.71718750 * 640; time = 0.8936s; samplesPerSecond = 716.2
+MPI Rank 0: 05/03/2016 18:04:24:  Epoch[ 1 of 3]-Minibatch[ 141- 150, 46.88%]: CrossEntropyWithSoftmax = 3.05357361 * 640; EvalErrorPrediction = 0.74218750 * 640; time = 0.5027s; samplesPerSecond = 1273.2
+MPI Rank 0: 05/03/2016 18:04:25:  Epoch[ 1 of 3]-Minibatch[ 151- 160, 50.00%]: CrossEntropyWithSoftmax = 3.02144079 * 640; EvalErrorPrediction = 0.74531250 * 640; time = 0.5725s; samplesPerSecond = 1118.0
+MPI Rank 0: 05/03/2016 18:04:25:  Epoch[ 1 of 3]-Minibatch[ 161- 170, 53.12%]: CrossEntropyWithSoftmax = 2.89890004 * 640; EvalErrorPrediction = 0.69687500 * 640; time = 0.7164s; samplesPerSecond = 893.4
+MPI Rank 0: 05/03/2016 18:04:26:  Epoch[ 1 of 3]-Minibatch[ 171- 180, 56.25%]: CrossEntropyWithSoftmax = 2.74598358 * 640; EvalErrorPrediction = 0.68593750 * 640; time = 0.7283s; samplesPerSecond = 878.7
+MPI Rank 0: 05/03/2016 18:04:27:  Epoch[ 1 of 3]-Minibatch[ 181- 190, 59.38%]: CrossEntropyWithSoftmax = 2.83604141 * 640; EvalErrorPrediction = 0.70625000 * 640; time = 0.4997s; samplesPerSecond = 1280.7
+MPI Rank 0: 05/03/2016 18:04:27:  Epoch[ 1 of 3]-Minibatch[ 191- 200, 62.50%]: CrossEntropyWithSoftmax = 2.62522562 * 640; EvalErrorPrediction = 0.64687500 * 640; time = 0.5151s; samplesPerSecond = 1242.6
+MPI Rank 0: 05/03/2016 18:04:28:  Epoch[ 1 of 3]-Minibatch[ 201- 210, 65.62%]: CrossEntropyWithSoftmax = 2.65507979 * 640; EvalErrorPrediction = 0.66562500 * 640; time = 0.9337s; samplesPerSecond = 685.4
+MPI Rank 0: 05/03/2016 18:04:29:  Epoch[ 1 of 3]-Minibatch[ 211- 220, 68.75%]: CrossEntropyWithSoftmax = 2.59593989 * 640; EvalErrorPrediction = 0.65937500 * 640; time = 0.5243s; samplesPerSecond = 1220.7
+MPI Rank 0: 05/03/2016 18:04:29:  Epoch[ 1 of 3]-Minibatch[ 221- 230, 71.88%]: CrossEntropyWithSoftmax = 2.51177605 * 640; EvalErrorPrediction = 0.62343750 * 640; time = 0.5625s; samplesPerSecond = 1137.7
+MPI Rank 0: 05/03/2016 18:04:30:  Epoch[ 1 of 3]-Minibatch[ 231- 240, 75.00%]: CrossEntropyWithSoftmax = 2.42438840 * 640; EvalErrorPrediction = 0.63281250 * 640; time = 0.7145s; samplesPerSecond = 895.7
+MPI Rank 0: 05/03/2016 18:04:31:  Epoch[ 1 of 3]-Minibatch[ 241- 250, 78.12%]: CrossEntropyWithSoftmax = 2.40372959 * 640; EvalErrorPrediction = 0.65156250 * 640; time = 0.6839s; samplesPerSecond = 935.8
+MPI Rank 0: 05/03/2016 18:04:31:  Epoch[ 1 of 3]-Minibatch[ 251- 260, 81.25%]: CrossEntropyWithSoftmax = 2.48277420 * 640; EvalErrorPrediction = 0.63906250 * 640; time = 0.5439s; samplesPerSecond = 1176.6
+MPI Rank 0: 05/03/2016 18:04:32:  Epoch[ 1 of 3]-Minibatch[ 261- 270, 84.38%]: CrossEntropyWithSoftmax = 2.34181483 * 640; EvalErrorPrediction = 0.61718750 * 640; time = 0.7803s; samplesPerSecond = 820.2
+MPI Rank 0: 05/03/2016 18:04:33:  Epoch[ 1 of 3]-Minibatch[ 271- 280, 87.50%]: CrossEntropyWithSoftmax = 2.22951559 * 640; EvalErrorPrediction = 0.57656250 * 640; time = 0.6476s; samplesPerSecond = 988.3
+MPI Rank 0: 05/03/2016 18:04:33:  Epoch[ 1 of 3]-Minibatch[ 281- 290, 90.62%]: CrossEntropyWithSoftmax = 2.32715885 * 640; EvalErrorPrediction = 0.62031250 * 640; time = 0.4956s; samplesPerSecond = 1291.4
+MPI Rank 0: 05/03/2016 18:04:34:  Epoch[ 1 of 3]-Minibatch[ 291- 300, 93.75%]: CrossEntropyWithSoftmax = 2.21143816 * 640; EvalErrorPrediction = 0.61406250 * 640; time = 0.5704s; samplesPerSecond = 1122.1
+MPI Rank 0: 05/03/2016 18:04:35:  Epoch[ 1 of 3]-Minibatch[ 301- 310, 96.88%]: CrossEntropyWithSoftmax = 2.29118500 * 640; EvalErrorPrediction = 0.60156250 * 640; time = 0.9470s; samplesPerSecond = 675.8
+MPI Rank 0: 05/03/2016 18:04:35:  Epoch[ 1 of 3]-Minibatch[ 311- 320, 100.00%]: CrossEntropyWithSoftmax = 2.19155470 * 640; EvalErrorPrediction = 0.56406250 * 640; time = 0.5495s; samplesPerSecond = 1164.8
+MPI Rank 0: 05/03/2016 18:04:35: Finished Epoch[ 1 of 3]: [Training] CrossEntropyWithSoftmax = 3.01292779 * 20480; EvalErrorPrediction = 0.72778320 * 20480; totalSamplesSeen = 20480; learningRatePerSample = 0.015625; epochTime=21.2416s
 MPI Rank 0: minibatchiterator: epoch 0: frames [0..83050] (first utterance at frame 0), data subset 0 of 2, with 1 datapasses
 MPI Rank 0: requiredata: determined feature kind as 33-dimensional 'USER' with frame shift 10.0 ms
-MPI Rank 0: 05/03/2016 18:05:00: Final Results: Minibatch[1-1299]: CrossEntropyWithSoftmax = 2.18242407 * 83050; perplexity = 8.86777634; EvalClassificationError = 0.58616496 * 83050
-MPI Rank 0: 05/03/2016 18:05:00: Finished Epoch[ 1 of 3]: [Validate] CrossEntropyWithSoftmax = 2.18242407 * 83050; EvalClassificationError = 0.58616496 * 83050
+MPI Rank 0: 05/03/2016 18:05:00: Final Results: Minibatch[1-1299]: CrossEntropyWithSoftmax = 2.18242407 * 83050; perplexity = 8.86777634; EvalErrorPrediction = 0.58616496 * 83050
+MPI Rank 0: 05/03/2016 18:05:00: Finished Epoch[ 1 of 3]: [Validate] CrossEntropyWithSoftmax = 2.18242407 * 83050; EvalErrorPrediction = 0.58616496 * 83050
 MPI Rank 0: 05/03/2016 18:05:00: SGD: Saving checkpoint model '/tmp/cntk-test-20160503175932.483858/Speech/DNN_ParallelCrossValidation@release_cpu/models/cntkSpeech.dnn.1'
-=======
-MPI Rank 0: 08/16/2016 09:57:53: Starting minibatch loop, DataParallelSGD training (MyRank = 0, NumNodes = 2, NumGradientBits = 64), distributed reading is ENABLED.
-MPI Rank 0: 08/16/2016 09:57:53:  Epoch[ 1 of 3]-Minibatch[   1-  10, 3.12%]: CrossEntropyWithSoftmax = 4.56962759 * 640; EvalErrorPrediction = 0.91093750 * 640; time = 0.2812s; samplesPerSecond = 2275.8
-MPI Rank 0: 08/16/2016 09:57:54:  Epoch[ 1 of 3]-Minibatch[  11-  20, 6.25%]: CrossEntropyWithSoftmax = 4.33203458 * 640; EvalErrorPrediction = 0.92500000 * 640; time = 0.2752s; samplesPerSecond = 2325.6
-MPI Rank 0: 08/16/2016 09:57:54:  Epoch[ 1 of 3]-Minibatch[  21-  30, 9.38%]: CrossEntropyWithSoftmax = 3.97802531 * 640; EvalErrorPrediction = 0.86875000 * 640; time = 0.2728s; samplesPerSecond = 2346.5
-MPI Rank 0: 08/16/2016 09:57:54:  Epoch[ 1 of 3]-Minibatch[  31-  40, 12.50%]: CrossEntropyWithSoftmax = 3.74456931 * 640; EvalErrorPrediction = 0.84531250 * 640; time = 0.2894s; samplesPerSecond = 2211.3
-MPI Rank 0: 08/16/2016 09:57:55:  Epoch[ 1 of 3]-Minibatch[  41-  50, 15.62%]: CrossEntropyWithSoftmax = 3.84496599 * 640; EvalErrorPrediction = 0.86250000 * 640; time = 0.2710s; samplesPerSecond = 2361.9
-MPI Rank 0: 08/16/2016 09:57:55:  Epoch[ 1 of 3]-Minibatch[  51-  60, 18.75%]: CrossEntropyWithSoftmax = 3.70662762 * 640; EvalErrorPrediction = 0.86093750 * 640; time = 0.2699s; samplesPerSecond = 2371.6
-MPI Rank 0: 08/16/2016 09:57:55:  Epoch[ 1 of 3]-Minibatch[  61-  70, 21.88%]: CrossEntropyWithSoftmax = 3.40638941 * 640; EvalErrorPrediction = 0.77500000 * 640; time = 0.2742s; samplesPerSecond = 2334.4
-MPI Rank 0: 08/16/2016 09:57:55:  Epoch[ 1 of 3]-Minibatch[  71-  80, 25.00%]: CrossEntropyWithSoftmax = 3.51838707 * 640; EvalErrorPrediction = 0.82812500 * 640; time = 0.2686s; samplesPerSecond = 2382.7
-MPI Rank 0: 08/16/2016 09:57:56:  Epoch[ 1 of 3]-Minibatch[  81-  90, 28.12%]: CrossEntropyWithSoftmax = 3.49900161 * 640; EvalErrorPrediction = 0.81875000 * 640; time = 0.2677s; samplesPerSecond = 2390.8
-MPI Rank 0: 08/16/2016 09:57:56:  Epoch[ 1 of 3]-Minibatch[  91- 100, 31.25%]: CrossEntropyWithSoftmax = 3.39551909 * 640; EvalErrorPrediction = 0.79843750 * 640; time = 0.2803s; samplesPerSecond = 2283.2
-MPI Rank 0: 08/16/2016 09:57:56:  Epoch[ 1 of 3]-Minibatch[ 101- 110, 34.38%]: CrossEntropyWithSoftmax = 3.50293318 * 640; EvalErrorPrediction = 0.83281250 * 640; time = 0.2757s; samplesPerSecond = 2321.7
-MPI Rank 0: 08/16/2016 09:57:56:  Epoch[ 1 of 3]-Minibatch[ 111- 120, 37.50%]: CrossEntropyWithSoftmax = 3.27255549 * 640; EvalErrorPrediction = 0.79531250 * 640; time = 0.2605s; samplesPerSecond = 2456.7
-MPI Rank 0: 08/16/2016 09:57:57:  Epoch[ 1 of 3]-Minibatch[ 121- 130, 40.62%]: CrossEntropyWithSoftmax = 3.19692805 * 640; EvalErrorPrediction = 0.78906250 * 640; time = 0.2691s; samplesPerSecond = 2378.1
-MPI Rank 0: 08/16/2016 09:57:57:  Epoch[ 1 of 3]-Minibatch[ 131- 140, 43.75%]: CrossEntropyWithSoftmax = 3.06020026 * 640; EvalErrorPrediction = 0.75937500 * 640; time = 0.2569s; samplesPerSecond = 2491.1
-MPI Rank 0: 08/16/2016 09:57:57:  Epoch[ 1 of 3]-Minibatch[ 141- 150, 46.88%]: CrossEntropyWithSoftmax = 2.95745162 * 640; EvalErrorPrediction = 0.71093750 * 640; time = 0.2695s; samplesPerSecond = 2375.0
-MPI Rank 0: 08/16/2016 09:57:57:  Epoch[ 1 of 3]-Minibatch[ 151- 160, 50.00%]: CrossEntropyWithSoftmax = 3.10529802 * 640; EvalErrorPrediction = 0.75000000 * 640; time = 0.2668s; samplesPerSecond = 2398.8
-MPI Rank 0: 08/16/2016 09:57:58:  Epoch[ 1 of 3]-Minibatch[ 161- 170, 53.12%]: CrossEntropyWithSoftmax = 2.81919831 * 640; EvalErrorPrediction = 0.70156250 * 640; time = 0.2800s; samplesPerSecond = 2285.7
-MPI Rank 0: 08/16/2016 09:57:58:  Epoch[ 1 of 3]-Minibatch[ 171- 180, 56.25%]: CrossEntropyWithSoftmax = 2.71884079 * 640; EvalErrorPrediction = 0.65156250 * 640; time = 0.2769s; samplesPerSecond = 2311.3
-MPI Rank 0: 08/16/2016 09:57:58:  Epoch[ 1 of 3]-Minibatch[ 181- 190, 59.38%]: CrossEntropyWithSoftmax = 2.81172687 * 640; EvalErrorPrediction = 0.71250000 * 640; time = 0.2753s; samplesPerSecond = 2324.9
-MPI Rank 0: 08/16/2016 09:57:59:  Epoch[ 1 of 3]-Minibatch[ 191- 200, 62.50%]: CrossEntropyWithSoftmax = 2.71883154 * 640; EvalErrorPrediction = 0.67500000 * 640; time = 0.2693s; samplesPerSecond = 2376.7
-MPI Rank 0: 08/16/2016 09:57:59:  Epoch[ 1 of 3]-Minibatch[ 201- 210, 65.62%]: CrossEntropyWithSoftmax = 2.58180764 * 640; EvalErrorPrediction = 0.65468750 * 640; time = 0.2769s; samplesPerSecond = 2311.0
-MPI Rank 0: 08/16/2016 09:57:59:  Epoch[ 1 of 3]-Minibatch[ 211- 220, 68.75%]: CrossEntropyWithSoftmax = 2.58988172 * 640; EvalErrorPrediction = 0.65312500 * 640; time = 0.2761s; samplesPerSecond = 2317.6
-MPI Rank 0: 08/16/2016 09:57:59:  Epoch[ 1 of 3]-Minibatch[ 221- 230, 71.88%]: CrossEntropyWithSoftmax = 2.51621962 * 640; EvalErrorPrediction = 0.65000000 * 640; time = 0.2747s; samplesPerSecond = 2329.9
-MPI Rank 0: 08/16/2016 09:58:00:  Epoch[ 1 of 3]-Minibatch[ 231- 240, 75.00%]: CrossEntropyWithSoftmax = 2.54161790 * 640; EvalErrorPrediction = 0.65000000 * 640; time = 0.2589s; samplesPerSecond = 2472.2
-MPI Rank 0: 08/16/2016 09:58:00:  Epoch[ 1 of 3]-Minibatch[ 241- 250, 78.12%]: CrossEntropyWithSoftmax = 2.47626842 * 640; EvalErrorPrediction = 0.64218750 * 640; time = 0.2558s; samplesPerSecond = 2501.7
-MPI Rank 0: 08/16/2016 09:58:00:  Epoch[ 1 of 3]-Minibatch[ 251- 260, 81.25%]: CrossEntropyWithSoftmax = 2.38693259 * 640; EvalErrorPrediction = 0.62343750 * 640; time = 0.2781s; samplesPerSecond = 2301.0
-MPI Rank 0: 08/16/2016 09:58:00:  Epoch[ 1 of 3]-Minibatch[ 261- 270, 84.38%]: CrossEntropyWithSoftmax = 2.25003729 * 640; EvalErrorPrediction = 0.57968750 * 640; time = 0.2725s; samplesPerSecond = 2348.2
-MPI Rank 0: 08/16/2016 09:58:01:  Epoch[ 1 of 3]-Minibatch[ 271- 280, 87.50%]: CrossEntropyWithSoftmax = 2.50525264 * 640; EvalErrorPrediction = 0.66093750 * 640; time = 0.2654s; samplesPerSecond = 2411.7
-MPI Rank 0: 08/16/2016 09:58:01:  Epoch[ 1 of 3]-Minibatch[ 281- 290, 90.62%]: CrossEntropyWithSoftmax = 2.25697158 * 640; EvalErrorPrediction = 0.59062500 * 640; time = 0.2706s; samplesPerSecond = 2365.1
-MPI Rank 0: 08/16/2016 09:58:01:  Epoch[ 1 of 3]-Minibatch[ 291- 300, 93.75%]: CrossEntropyWithSoftmax = 2.24761175 * 640; EvalErrorPrediction = 0.60312500 * 640; time = 0.2666s; samplesPerSecond = 2400.3
-MPI Rank 0: 08/16/2016 09:58:02:  Epoch[ 1 of 3]-Minibatch[ 301- 310, 96.88%]: CrossEntropyWithSoftmax = 2.22232242 * 640; EvalErrorPrediction = 0.58281250 * 640; time = 0.2704s; samplesPerSecond = 2367.0
-MPI Rank 0: 08/16/2016 09:58:02:  Epoch[ 1 of 3]-Minibatch[ 311- 320, 100.00%]: CrossEntropyWithSoftmax = 2.22216501 * 640; EvalErrorPrediction = 0.60468750 * 640; time = 0.2689s; samplesPerSecond = 2379.8
-MPI Rank 0: 08/16/2016 09:58:02: Finished Epoch[ 1 of 3]: [Training] CrossEntropyWithSoftmax = 3.02988126 * 20480; EvalErrorPrediction = 0.73022461 * 20480; totalSamplesSeen = 20480; learningRatePerSample = 0.015625; epochTime=8.69276s
+MPI Rank 0: 
+MPI Rank 0: 05/03/2016 18:05:00: Starting Epoch 2: learning rate per sample = 0.001953  effective momentum = 0.656119  momentum as time constant = 607.5 samples
+MPI Rank 0: minibatchiterator: epoch 1: frames [20480..40960] (first utterance at frame 20480), data subset 0 of 2, with 1 datapasses
+MPI Rank 0: 
+MPI Rank 0: 05/03/2016 18:05:00: Starting minibatch loop, DataParallelSGD training (MyRank = 0, NumNodes = 2, NumGradientBits = 64), distributed reading is ENABLED.
+MPI Rank 0: 05/03/2016 18:05:01:  Epoch[ 2 of 3]-Minibatch[   1-  10, 12.50%]: CrossEntropyWithSoftmax = 2.05064112 * 2560; EvalErrorPrediction = 0.55039063 * 2560; time = 1.5356s; samplesPerSecond = 1667.1
+MPI Rank 0: 05/03/2016 18:05:03:  Epoch[ 2 of 3]-Minibatch[  11-  20, 25.00%]: CrossEntropyWithSoftmax = 2.02000655 * 2560; EvalErrorPrediction = 0.54492188 * 2560; time = 1.3678s; samplesPerSecond = 1871.7
+MPI Rank 0: 05/03/2016 18:05:04:  Epoch[ 2 of 3]-Minibatch[  21-  30, 37.50%]: CrossEntropyWithSoftmax = 2.01868507 * 2560; EvalErrorPrediction = 0.55000000 * 2560; time = 1.3213s; samplesPerSecond = 1937.5
+MPI Rank 0: 05/03/2016 18:05:06:  Epoch[ 2 of 3]-Minibatch[  31-  40, 50.00%]: CrossEntropyWithSoftmax = 1.96698601 * 2560; EvalErrorPrediction = 0.53867188 * 2560; time = 1.4941s; samplesPerSecond = 1713.5
+MPI Rank 0: 05/03/2016 18:05:07:  Epoch[ 2 of 3]-Minibatch[  41-  50, 62.50%]: CrossEntropyWithSoftmax = 1.93942125 * 2560; EvalErrorPrediction = 0.54023438 * 2560; time = 1.1340s; samplesPerSecond = 2257.4
+MPI Rank 0: 05/03/2016 18:05:08:  Epoch[ 2 of 3]-Minibatch[  51-  60, 75.00%]: CrossEntropyWithSoftmax = 2.00412188 * 2560; EvalErrorPrediction = 0.54335937 * 2560; time = 1.3984s; samplesPerSecond = 1830.7
+MPI Rank 0: 05/03/2016 18:05:09:  Epoch[ 2 of 3]-Minibatch[  61-  70, 87.50%]: CrossEntropyWithSoftmax = 1.93180079 * 2560; EvalErrorPrediction = 0.52343750 * 2560; time = 1.3413s; samplesPerSecond = 1908.6
+MPI Rank 0: 05/03/2016 18:05:11:  Epoch[ 2 of 3]-Minibatch[  71-  80, 100.00%]: CrossEntropyWithSoftmax = 1.94186507 * 2560; EvalErrorPrediction = 0.54257813 * 2560; time = 1.3264s; samplesPerSecond = 1930.0
+MPI Rank 0: 05/03/2016 18:05:11: Finished Epoch[ 2 of 3]: [Training] CrossEntropyWithSoftmax = 1.98419097 * 20480; EvalErrorPrediction = 0.54169922 * 20480; totalSamplesSeen = 40960; learningRatePerSample = 0.001953125; epochTime=10.935s
 MPI Rank 0: minibatchiterator: epoch 0: frames [0..83050] (first utterance at frame 0), data subset 0 of 2, with 1 datapasses
-MPI Rank 0: requiredata: determined feature kind as 33-dimensional 'USER' with frame shift 10.0 ms
-MPI Rank 0: 08/16/2016 09:58:31: Final Results: Minibatch[1-1299]: CrossEntropyWithSoftmax = 2.23112813 * 83050; perplexity = 9.31036343; EvalErrorPrediction = 0.61196869 * 83050
-MPI Rank 0: 08/16/2016 09:58:31: Finished Epoch[ 1 of 3]: [Validate] CrossEntropyWithSoftmax = 2.23112813 * 83050; EvalErrorPrediction = 0.61196869 * 83050
-MPI Rank 0: 08/16/2016 09:58:31: SGD: Saving checkpoint model '/tmp/cntk-test-20160816095705.492453/Speech/DNN_ParallelCrossValidation@release_cpu/models/cntkSpeech.dnn.1'
->>>>>>> 8493f118
-MPI Rank 0: 
-MPI Rank 0: 08/16/2016 09:58:31: Starting Epoch 2: learning rate per sample = 0.001953  effective momentum = 0.656119  momentum as time constant = 607.5 samples
-MPI Rank 0: minibatchiterator: epoch 1: frames [20480..40960] (first utterance at frame 20480), data subset 0 of 2, with 1 datapasses
-MPI Rank 0: 
-<<<<<<< HEAD
-MPI Rank 0: 05/03/2016 18:05:00: Starting minibatch loop, DataParallelSGD training (MyRank = 0, NumNodes = 2, NumGradientBits = 64), distributed reading is ENABLED.
-MPI Rank 0: 05/03/2016 18:05:01:  Epoch[ 2 of 3]-Minibatch[   1-  10, 12.50%]: CrossEntropyWithSoftmax = 2.05064112 * 2560; EvalClassificationError = 0.55039063 * 2560; time = 1.5356s; samplesPerSecond = 1667.1
-MPI Rank 0: 05/03/2016 18:05:03:  Epoch[ 2 of 3]-Minibatch[  11-  20, 25.00%]: CrossEntropyWithSoftmax = 2.02000655 * 2560; EvalClassificationError = 0.54492188 * 2560; time = 1.3678s; samplesPerSecond = 1871.7
-MPI Rank 0: 05/03/2016 18:05:04:  Epoch[ 2 of 3]-Minibatch[  21-  30, 37.50%]: CrossEntropyWithSoftmax = 2.01868507 * 2560; EvalClassificationError = 0.55000000 * 2560; time = 1.3213s; samplesPerSecond = 1937.5
-MPI Rank 0: 05/03/2016 18:05:06:  Epoch[ 2 of 3]-Minibatch[  31-  40, 50.00%]: CrossEntropyWithSoftmax = 1.96698601 * 2560; EvalClassificationError = 0.53867188 * 2560; time = 1.4941s; samplesPerSecond = 1713.5
-MPI Rank 0: 05/03/2016 18:05:07:  Epoch[ 2 of 3]-Minibatch[  41-  50, 62.50%]: CrossEntropyWithSoftmax = 1.93942125 * 2560; EvalClassificationError = 0.54023438 * 2560; time = 1.1340s; samplesPerSecond = 2257.4
-MPI Rank 0: 05/03/2016 18:05:08:  Epoch[ 2 of 3]-Minibatch[  51-  60, 75.00%]: CrossEntropyWithSoftmax = 2.00412188 * 2560; EvalClassificationError = 0.54335937 * 2560; time = 1.3984s; samplesPerSecond = 1830.7
-MPI Rank 0: 05/03/2016 18:05:09:  Epoch[ 2 of 3]-Minibatch[  61-  70, 87.50%]: CrossEntropyWithSoftmax = 1.93180079 * 2560; EvalClassificationError = 0.52343750 * 2560; time = 1.3413s; samplesPerSecond = 1908.6
-MPI Rank 0: 05/03/2016 18:05:11:  Epoch[ 2 of 3]-Minibatch[  71-  80, 100.00%]: CrossEntropyWithSoftmax = 1.94186507 * 2560; EvalClassificationError = 0.54257813 * 2560; time = 1.3264s; samplesPerSecond = 1930.0
-MPI Rank 0: 05/03/2016 18:05:11: Finished Epoch[ 2 of 3]: [Training] CrossEntropyWithSoftmax = 1.98419097 * 20480; EvalClassificationError = 0.54169922 * 20480; totalSamplesSeen = 40960; learningRatePerSample = 0.001953125; epochTime=10.935s
+MPI Rank 0: 05/03/2016 18:05:33: Final Results: Minibatch[1-326]: CrossEntropyWithSoftmax = 1.89747943 * 83050; perplexity = 6.66906339; EvalErrorPrediction = 0.52758579 * 83050
+MPI Rank 0: 05/03/2016 18:05:33: Finished Epoch[ 2 of 3]: [Validate] CrossEntropyWithSoftmax = 1.89747943 * 83050; EvalErrorPrediction = 0.52758579 * 83050
+MPI Rank 0: 05/03/2016 18:05:33: SGD: Saving checkpoint model '/tmp/cntk-test-20160503175932.483858/Speech/DNN_ParallelCrossValidation@release_cpu/models/cntkSpeech.dnn.2'
+MPI Rank 0: 
+MPI Rank 0: 05/03/2016 18:05:33: Starting Epoch 3: learning rate per sample = 0.000098  effective momentum = 0.656119  momentum as time constant = 2429.9 samples
+MPI Rank 0: minibatchiterator: epoch 2: frames [40960..61440] (first utterance at frame 40960), data subset 0 of 2, with 1 datapasses
+MPI Rank 0: 
+MPI Rank 0: 05/03/2016 18:05:33: Starting minibatch loop, DataParallelSGD training (MyRank = 0, NumNodes = 2, NumGradientBits = 64), distributed reading is ENABLED.
+MPI Rank 0: 05/03/2016 18:05:37:  Epoch[ 3 of 3]-Minibatch[   1-  10, 50.00%]: CrossEntropyWithSoftmax = 1.90809843 * 10240; EvalErrorPrediction = 0.52558594 * 10240; time = 3.9293s; samplesPerSecond = 2606.1
+MPI Rank 0: 05/03/2016 18:05:41:  Epoch[ 3 of 3]-Minibatch[  11-  20, 100.00%]: CrossEntropyWithSoftmax = 1.90322337 * 10240; EvalErrorPrediction = 0.52568359 * 10240; time = 3.9874s; samplesPerSecond = 2568.1
+MPI Rank 0: 05/03/2016 18:05:41: Finished Epoch[ 3 of 3]: [Training] CrossEntropyWithSoftmax = 1.90566090 * 20480; EvalErrorPrediction = 0.52563477 * 20480; totalSamplesSeen = 61440; learningRatePerSample = 9.7656251e-05; epochTime=7.94933s
 MPI Rank 0: minibatchiterator: epoch 0: frames [0..83050] (first utterance at frame 0), data subset 0 of 2, with 1 datapasses
-MPI Rank 0: 05/03/2016 18:05:33: Final Results: Minibatch[1-326]: CrossEntropyWithSoftmax = 1.89747943 * 83050; perplexity = 6.66906339; EvalClassificationError = 0.52758579 * 83050
-MPI Rank 0: 05/03/2016 18:05:33: Finished Epoch[ 2 of 3]: [Validate] CrossEntropyWithSoftmax = 1.89747943 * 83050; EvalClassificationError = 0.52758579 * 83050
-MPI Rank 0: 05/03/2016 18:05:33: SGD: Saving checkpoint model '/tmp/cntk-test-20160503175932.483858/Speech/DNN_ParallelCrossValidation@release_cpu/models/cntkSpeech.dnn.2'
-=======
-MPI Rank 0: 08/16/2016 09:58:31: Starting minibatch loop, DataParallelSGD training (MyRank = 0, NumNodes = 2, NumGradientBits = 64), distributed reading is ENABLED.
-MPI Rank 0: 08/16/2016 09:58:32:  Epoch[ 2 of 3]-Minibatch[   1-  10, 12.50%]: CrossEntropyWithSoftmax = 2.12679700 * 2560; EvalErrorPrediction = 0.56601563 * 2560; time = 0.8259s; samplesPerSecond = 3099.5
-MPI Rank 0: 08/16/2016 09:58:32:  Epoch[ 2 of 3]-Minibatch[  11-  20, 25.00%]: CrossEntropyWithSoftmax = 2.04568504 * 2560; EvalErrorPrediction = 0.55429688 * 2560; time = 0.8085s; samplesPerSecond = 3166.4
-MPI Rank 0: 08/16/2016 09:58:33:  Epoch[ 2 of 3]-Minibatch[  21-  30, 37.50%]: CrossEntropyWithSoftmax = 2.02935394 * 2560; EvalErrorPrediction = 0.54570312 * 2560; time = 0.7974s; samplesPerSecond = 3210.4
-MPI Rank 0: 08/16/2016 09:58:34:  Epoch[ 2 of 3]-Minibatch[  31-  40, 50.00%]: CrossEntropyWithSoftmax = 2.01533190 * 2560; EvalErrorPrediction = 0.55898437 * 2560; time = 0.7963s; samplesPerSecond = 3214.7
-MPI Rank 0: 08/16/2016 09:58:35:  Epoch[ 2 of 3]-Minibatch[  41-  50, 62.50%]: CrossEntropyWithSoftmax = 2.00654444 * 2560; EvalErrorPrediction = 0.54296875 * 2560; time = 0.7881s; samplesPerSecond = 3248.3
-MPI Rank 0: 08/16/2016 09:58:36:  Epoch[ 2 of 3]-Minibatch[  51-  60, 75.00%]: CrossEntropyWithSoftmax = 1.94945520 * 2560; EvalErrorPrediction = 0.53359375 * 2560; time = 0.7922s; samplesPerSecond = 3231.5
-MPI Rank 0: 08/16/2016 09:58:36:  Epoch[ 2 of 3]-Minibatch[  61-  70, 87.50%]: CrossEntropyWithSoftmax = 1.94218281 * 2560; EvalErrorPrediction = 0.52421875 * 2560; time = 0.7953s; samplesPerSecond = 3219.0
-MPI Rank 0: 08/16/2016 09:58:37:  Epoch[ 2 of 3]-Minibatch[  71-  80, 100.00%]: CrossEntropyWithSoftmax = 1.92847361 * 2560; EvalErrorPrediction = 0.52929688 * 2560; time = 0.7827s; samplesPerSecond = 3270.9
-MPI Rank 0: 08/16/2016 09:58:37: Finished Epoch[ 2 of 3]: [Training] CrossEntropyWithSoftmax = 2.00547799 * 20480; EvalErrorPrediction = 0.54438477 * 20480; totalSamplesSeen = 40960; learningRatePerSample = 0.001953125; epochTime=6.39217s
-MPI Rank 0: minibatchiterator: epoch 0: frames [0..83050] (first utterance at frame 0), data subset 0 of 2, with 1 datapasses
-MPI Rank 0: 08/16/2016 09:59:05: Final Results: Minibatch[1-326]: CrossEntropyWithSoftmax = 1.91178842 * 83050; perplexity = 6.76517694; EvalErrorPrediction = 0.52972908 * 83050
-MPI Rank 0: 08/16/2016 09:59:05: Finished Epoch[ 2 of 3]: [Validate] CrossEntropyWithSoftmax = 1.91178842 * 83050; EvalErrorPrediction = 0.52972908 * 83050
-MPI Rank 0: 08/16/2016 09:59:05: SGD: Saving checkpoint model '/tmp/cntk-test-20160816095705.492453/Speech/DNN_ParallelCrossValidation@release_cpu/models/cntkSpeech.dnn.2'
->>>>>>> 8493f118
-MPI Rank 0: 
-MPI Rank 0: 08/16/2016 09:59:05: Starting Epoch 3: learning rate per sample = 0.000098  effective momentum = 0.656119  momentum as time constant = 2429.9 samples
-MPI Rank 0: minibatchiterator: epoch 2: frames [40960..61440] (first utterance at frame 40960), data subset 0 of 2, with 1 datapasses
-MPI Rank 0: 
-<<<<<<< HEAD
-MPI Rank 0: 05/03/2016 18:05:33: Starting minibatch loop, DataParallelSGD training (MyRank = 0, NumNodes = 2, NumGradientBits = 64), distributed reading is ENABLED.
-MPI Rank 0: 05/03/2016 18:05:37:  Epoch[ 3 of 3]-Minibatch[   1-  10, 50.00%]: CrossEntropyWithSoftmax = 1.90809843 * 10240; EvalClassificationError = 0.52558594 * 10240; time = 3.9293s; samplesPerSecond = 2606.1
-MPI Rank 0: 05/03/2016 18:05:41:  Epoch[ 3 of 3]-Minibatch[  11-  20, 100.00%]: CrossEntropyWithSoftmax = 1.90322337 * 10240; EvalClassificationError = 0.52568359 * 10240; time = 3.9874s; samplesPerSecond = 2568.1
-MPI Rank 0: 05/03/2016 18:05:41: Finished Epoch[ 3 of 3]: [Training] CrossEntropyWithSoftmax = 1.90566090 * 20480; EvalClassificationError = 0.52563477 * 20480; totalSamplesSeen = 61440; learningRatePerSample = 9.7656251e-05; epochTime=7.94933s
-MPI Rank 0: minibatchiterator: epoch 0: frames [0..83050] (first utterance at frame 0), data subset 0 of 2, with 1 datapasses
-MPI Rank 0: 05/03/2016 18:06:02: Final Results: Minibatch[1-83]: CrossEntropyWithSoftmax = 1.87717371 * 83050; perplexity = 6.53500893; EvalClassificationError = 0.51938591 * 83050
-MPI Rank 0: 05/03/2016 18:06:02: Finished Epoch[ 3 of 3]: [Validate] CrossEntropyWithSoftmax = 1.87717371 * 83050; EvalClassificationError = 0.51938591 * 83050
+MPI Rank 0: 05/03/2016 18:06:02: Final Results: Minibatch[1-83]: CrossEntropyWithSoftmax = 1.87717371 * 83050; perplexity = 6.53500893; EvalErrorPrediction = 0.51938591 * 83050
+MPI Rank 0: 05/03/2016 18:06:02: Finished Epoch[ 3 of 3]: [Validate] CrossEntropyWithSoftmax = 1.87717371 * 83050; EvalErrorPrediction = 0.51938591 * 83050
 MPI Rank 0: 05/03/2016 18:06:02: SGD: Saving checkpoint model '/tmp/cntk-test-20160503175932.483858/Speech/DNN_ParallelCrossValidation@release_cpu/models/cntkSpeech.dnn'
 MPI Rank 0: 05/03/2016 18:06:02: CNTKCommandTrainEnd: speechTrain
-=======
-MPI Rank 0: 08/16/2016 09:59:05: Starting minibatch loop, DataParallelSGD training (MyRank = 0, NumNodes = 2, NumGradientBits = 64), distributed reading is ENABLED.
-MPI Rank 0: 08/16/2016 09:59:08:  Epoch[ 3 of 3]-Minibatch[   1-  10, 50.00%]: CrossEntropyWithSoftmax = 1.93108721 * 10240; EvalErrorPrediction = 0.52958984 * 10240; time = 2.8844s; samplesPerSecond = 3550.1
-MPI Rank 0: 08/16/2016 09:59:10:  Epoch[ 3 of 3]-Minibatch[  11-  20, 100.00%]: CrossEntropyWithSoftmax = 1.95098710 * 10240; EvalErrorPrediction = 0.54755859 * 10240; time = 2.8076s; samplesPerSecond = 3647.2
-MPI Rank 0: 08/16/2016 09:59:10: Finished Epoch[ 3 of 3]: [Training] CrossEntropyWithSoftmax = 1.94103716 * 20480; EvalErrorPrediction = 0.53857422 * 20480; totalSamplesSeen = 61440; learningRatePerSample = 9.7656251e-05; epochTime=5.70009s
-MPI Rank 0: minibatchiterator: epoch 0: frames [0..83050] (first utterance at frame 0), data subset 0 of 2, with 1 datapasses
-MPI Rank 0: 08/16/2016 09:59:37: Final Results: Minibatch[1-83]: CrossEntropyWithSoftmax = 1.88963921 * 83050; perplexity = 6.61698094; EvalErrorPrediction = 0.52007225 * 83050
-MPI Rank 0: 08/16/2016 09:59:37: Finished Epoch[ 3 of 3]: [Validate] CrossEntropyWithSoftmax = 1.88963921 * 83050; EvalErrorPrediction = 0.52007225 * 83050
-MPI Rank 0: 08/16/2016 09:59:37: SGD: Saving checkpoint model '/tmp/cntk-test-20160816095705.492453/Speech/DNN_ParallelCrossValidation@release_cpu/models/cntkSpeech.dnn'
-MPI Rank 0: 08/16/2016 09:59:37: CNTKCommandTrainEnd: speechTrain
->>>>>>> 8493f118
-MPI Rank 0: 
-MPI Rank 0: 08/16/2016 09:59:37: Action "train" complete.
-MPI Rank 0: 
-MPI Rank 0: 08/16/2016 09:59:37: __COMPLETED__
-MPI Rank 0: ~MPIWrapper
-MPI Rank 1: 08/16/2016 09:57:50: -------------------------------------------------------------------
-MPI Rank 1: 08/16/2016 09:57:50: Build info: 
-MPI Rank 1: 
-MPI Rank 1: 08/16/2016 09:57:50: 		Built time: Aug 16 2016 09:41:56
-MPI Rank 1: 08/16/2016 09:57:50: 		Last modified date: Fri Aug 12 07:32:43 2016
-MPI Rank 1: 08/16/2016 09:57:50: 		Build type: release
-MPI Rank 1: 08/16/2016 09:57:50: 		Build target: GPU
-MPI Rank 1: 08/16/2016 09:57:50: 		With 1bit-SGD: no
-MPI Rank 1: 08/16/2016 09:57:50: 		Math lib: mkl
-MPI Rank 1: 08/16/2016 09:57:50: 		CUDA_PATH: /usr/local/cuda-7.5
-MPI Rank 1: 08/16/2016 09:57:50: 		CUB_PATH: /usr/local/cub-1.4.1
-MPI Rank 1: 08/16/2016 09:57:50: 		CUDNN_PATH: /usr/local/cudnn-4.0
-MPI Rank 1: 08/16/2016 09:57:50: 		Build Branch: HEAD
-MPI Rank 1: 08/16/2016 09:57:50: 		Build SHA1: 026b1e772b963461e189f8f00aa7ed6951298f84
-MPI Rank 1: 08/16/2016 09:57:50: 		Built by philly on f67b30a647de
-MPI Rank 1: 08/16/2016 09:57:50: 		Build Path: /home/philly/jenkins/workspace/CNTK-Build-Linux
-MPI Rank 1: 08/16/2016 09:57:50: -------------------------------------------------------------------
-MPI Rank 1: 08/16/2016 09:57:51: -------------------------------------------------------------------
-MPI Rank 1: 08/16/2016 09:57:51: GPU info:
-MPI Rank 1: 
-MPI Rank 1: 08/16/2016 09:57:51: 		Device[0]: cores = 2880; computeCapability = 3.5; type = "GeForce GTX 780 Ti"; memory = 3071 MB
-MPI Rank 1: 08/16/2016 09:57:51: 		Device[1]: cores = 2880; computeCapability = 3.5; type = "GeForce GTX 780 Ti"; memory = 3071 MB
-MPI Rank 1: 08/16/2016 09:57:51: 		Device[2]: cores = 2880; computeCapability = 3.5; type = "GeForce GTX 780 Ti"; memory = 3071 MB
-MPI Rank 1: 08/16/2016 09:57:51: 		Device[3]: cores = 2880; computeCapability = 3.5; type = "GeForce GTX 780 Ti"; memory = 3071 MB
-MPI Rank 1: 08/16/2016 09:57:51: -------------------------------------------------------------------
-MPI Rank 1: 
-MPI Rank 1: 08/16/2016 09:57:51: Running on localhost at 2016/08/16 09:57:51
-MPI Rank 1: 08/16/2016 09:57:51: Command line: 
-MPI Rank 1: /home/philly/jenkins/workspace/CNTK-Test-Linux-W2/build/gpu/release/bin/cntk  configFile=/home/philly/jenkins/workspace/CNTK-Test-Linux-W2/Tests/EndToEndTests/Speech/DNN/ParallelCrossValidation/cntkcv.cntk  currentDirectory=/home/philly/jenkins/workspace/CNTK-Test-Linux-W2/Tests/EndToEndTests/Speech/Data  RunDir=/tmp/cntk-test-20160816095705.492453/Speech/DNN_ParallelCrossValidation@release_cpu  DataDir=/home/philly/jenkins/workspace/CNTK-Test-Linux-W2/Tests/EndToEndTests/Speech/Data  ConfigDir=/home/philly/jenkins/workspace/CNTK-Test-Linux-W2/Tests/EndToEndTests/Speech/DNN/ParallelCrossValidation  OutputDir=/tmp/cntk-test-20160816095705.492453/Speech/DNN_ParallelCrossValidation@release_cpu  DeviceId=-1  timestamping=true  numCPUThreads=12  shareNodeValueMatrices=true  stderr=/tmp/cntk-test-20160816095705.492453/Speech/DNN_ParallelCrossValidation@release_cpu/stderr
-MPI Rank 1: 
-MPI Rank 1: 
-MPI Rank 1: 
-MPI Rank 1: 08/16/2016 09:57:51: >>>>>>>>>>>>>>>>>>>> RAW CONFIG (VARIABLES NOT RESOLVED) >>>>>>>>>>>>>>>>>>>>
-MPI Rank 1: 08/16/2016 09:57:51: precision = "double"
+MPI Rank 0: 
+MPI Rank 0: 05/03/2016 18:06:02: Action "train" complete.
+MPI Rank 0: 
+MPI Rank 0: 05/03/2016 18:06:02: __COMPLETED__
+MPI Rank 1: 05/03/2016 18:04:10: -------------------------------------------------------------------
+MPI Rank 1: 05/03/2016 18:04:10: Build info: 
+MPI Rank 1: 
+MPI Rank 1: 05/03/2016 18:04:10: 		Built time: May  3 2016 17:56:15
+MPI Rank 1: 05/03/2016 18:04:10: 		Last modified date: Tue May  3 11:36:22 2016
+MPI Rank 1: 05/03/2016 18:04:10: 		Build type: release
+MPI Rank 1: 05/03/2016 18:04:10: 		Build target: GPU
+MPI Rank 1: 05/03/2016 18:04:10: 		With 1bit-SGD: no
+MPI Rank 1: 05/03/2016 18:04:10: 		Math lib: acml
+MPI Rank 1: 05/03/2016 18:04:10: 		CUDA_PATH: /usr/local/cuda-7.5
+MPI Rank 1: 05/03/2016 18:04:10: 		CUB_PATH: /usr/local/cub-1.4.1
+MPI Rank 1: 05/03/2016 18:04:10: 		CUDNN_PATH: /usr/local/cudnn-4.0
+MPI Rank 1: 05/03/2016 18:04:10: 		Build Branch: HEAD
+MPI Rank 1: 05/03/2016 18:04:10: 		Build SHA1: 571b092d60e131fd529081a5ed52af2dc815dc82
+MPI Rank 1: 05/03/2016 18:04:10: 		Built by philly on 18750d26eb32
+MPI Rank 1: 05/03/2016 18:04:10: 		Build Path: /home/philly/jenkins/workspace/CNTK-Build-Linux
+MPI Rank 1: 05/03/2016 18:04:10: -------------------------------------------------------------------
+MPI Rank 1: 
+MPI Rank 1: 05/03/2016 18:04:10: Running on localhost at 2016/05/03 18:04:10
+MPI Rank 1: 05/03/2016 18:04:10: Command line: 
+MPI Rank 1: /home/philly/jenkins/workspace/CNTK-Test-Linux-W2/build/gpu/release/bin/cntk  configFile=/home/philly/jenkins/workspace/CNTK-Test-Linux-W2/Tests/EndToEndTests/Speech/DNN/ParallelCrossValidation/cntkcv.cntk  currentDirectory=/home/philly/jenkins/workspace/CNTK-Test-Linux-W2/Tests/EndToEndTests/Speech/Data  RunDir=/tmp/cntk-test-20160503175932.483858/Speech/DNN_ParallelCrossValidation@release_cpu  DataDir=/home/philly/jenkins/workspace/CNTK-Test-Linux-W2/Tests/EndToEndTests/Speech/Data  ConfigDir=/home/philly/jenkins/workspace/CNTK-Test-Linux-W2/Tests/EndToEndTests/Speech/DNN/ParallelCrossValidation  OutputDir=/tmp/cntk-test-20160503175932.483858/Speech/DNN_ParallelCrossValidation@release_cpu  DeviceId=-1  timestamping=true  numCPUThreads=2  shareNodeValueMatrices=true  stderr=/tmp/cntk-test-20160503175932.483858/Speech/DNN_ParallelCrossValidation@release_cpu/stderr
+MPI Rank 1: 
+MPI Rank 1: 
+MPI Rank 1: 
+MPI Rank 1: 05/03/2016 18:04:10: >>>>>>>>>>>>>>>>>>>> RAW CONFIG (VARIABLES NOT RESOLVED) >>>>>>>>>>>>>>>>>>>>
+MPI Rank 1: 05/03/2016 18:04:10: precision = "double"
 MPI Rank 1: command = speechTrain
 MPI Rank 1: deviceId = $DeviceId$
 MPI Rank 1: parallelTrain = true
@@ -837,7 +723,7 @@
 MPI Rank 1:     SimpleNetworkBuilder = [
 MPI Rank 1:         layerSizes = 363:512:512:132
 MPI Rank 1:         trainingCriterion = "CrossEntropyWithSoftmax"
-MPI Rank 1:         evalCriterion = "ClassificationError"
+MPI Rank 1:         evalCriterion = "ErrorPrediction"
 MPI Rank 1:         layerTypes = "Sigmoid"
 MPI Rank 1:         initValueScale = 1.0
 MPI Rank 1:         applyMeanVarNorm = true
@@ -863,7 +749,7 @@
 MPI Rank 1:              then CrossEntropyWithSoftmax(labels, outZ, tag='criterion')
 MPI Rank 1:              else Fail('unknown trainingCriterion ' + trainingCriterion)
 MPI Rank 1:         Err = if evalCriterion == 'Err' then
-MPI Rank 1:               ClassificationError(labels, outZ, tag='eval')
+MPI Rank 1:               ErrorPrediction(labels, outZ, tag='eval')
 MPI Rank 1:               else Fail('unknown evalCriterion ' + evalCriterion)
 MPI Rank 1:         logPrior = LogPrior(labels)
 MPI Rank 1:         // TODO: how to add a tag to an infix operation?
@@ -901,7 +787,6 @@
 MPI Rank 1:         miniBatchMode = "partial"
 MPI Rank 1:         randomize = "auto"
 MPI Rank 1:         verbosity = 0
-MPI Rank 1:         useMersenneTwisterRand=true
 MPI Rank 1:         features = [
 MPI Rank 1:             dim = 363
 MPI Rank 1:             type = "real"
@@ -920,7 +805,6 @@
 MPI Rank 1:         miniBatchMode = "partial"
 MPI Rank 1:         randomize = "auto"
 MPI Rank 1:         verbosity = 0
-MPI Rank 1:         useMersenneTwisterRand=true
 MPI Rank 1:         features = [
 MPI Rank 1:             dim = 363
 MPI Rank 1:             type = "real"
@@ -935,32 +819,32 @@
 MPI Rank 1:     ]
 MPI Rank 1: ]
 MPI Rank 1: currentDirectory=/home/philly/jenkins/workspace/CNTK-Test-Linux-W2/Tests/EndToEndTests/Speech/Data
-MPI Rank 1: RunDir=/tmp/cntk-test-20160816095705.492453/Speech/DNN_ParallelCrossValidation@release_cpu
+MPI Rank 1: RunDir=/tmp/cntk-test-20160503175932.483858/Speech/DNN_ParallelCrossValidation@release_cpu
 MPI Rank 1: DataDir=/home/philly/jenkins/workspace/CNTK-Test-Linux-W2/Tests/EndToEndTests/Speech/Data
 MPI Rank 1: ConfigDir=/home/philly/jenkins/workspace/CNTK-Test-Linux-W2/Tests/EndToEndTests/Speech/DNN/ParallelCrossValidation
-MPI Rank 1: OutputDir=/tmp/cntk-test-20160816095705.492453/Speech/DNN_ParallelCrossValidation@release_cpu
+MPI Rank 1: OutputDir=/tmp/cntk-test-20160503175932.483858/Speech/DNN_ParallelCrossValidation@release_cpu
 MPI Rank 1: DeviceId=-1
 MPI Rank 1: timestamping=true
-MPI Rank 1: numCPUThreads=12
+MPI Rank 1: numCPUThreads=2
 MPI Rank 1: shareNodeValueMatrices=true
-MPI Rank 1: stderr=/tmp/cntk-test-20160816095705.492453/Speech/DNN_ParallelCrossValidation@release_cpu/stderr
-MPI Rank 1: 
-MPI Rank 1: 08/16/2016 09:57:51: <<<<<<<<<<<<<<<<<<<< RAW CONFIG (VARIABLES NOT RESOLVED)  <<<<<<<<<<<<<<<<<<<<
-MPI Rank 1: 
-MPI Rank 1: 08/16/2016 09:57:51: >>>>>>>>>>>>>>>>>>>> RAW CONFIG WITH ALL VARIABLES RESOLVED >>>>>>>>>>>>>>>>>>>>
-MPI Rank 1: 08/16/2016 09:57:51: precision = "double"
+MPI Rank 1: stderr=/tmp/cntk-test-20160503175932.483858/Speech/DNN_ParallelCrossValidation@release_cpu/stderr
+MPI Rank 1: 
+MPI Rank 1: 05/03/2016 18:04:10: <<<<<<<<<<<<<<<<<<<< RAW CONFIG (VARIABLES NOT RESOLVED)  <<<<<<<<<<<<<<<<<<<<
+MPI Rank 1: 
+MPI Rank 1: 05/03/2016 18:04:10: >>>>>>>>>>>>>>>>>>>> RAW CONFIG WITH ALL VARIABLES RESOLVED >>>>>>>>>>>>>>>>>>>>
+MPI Rank 1: 05/03/2016 18:04:10: precision = "double"
 MPI Rank 1: command = speechTrain
 MPI Rank 1: deviceId = -1
 MPI Rank 1: parallelTrain = true
 MPI Rank 1: speechTrain = [
 MPI Rank 1:     action = "train"
-MPI Rank 1:     modelPath = "/tmp/cntk-test-20160816095705.492453/Speech/DNN_ParallelCrossValidation@release_cpu/models/cntkSpeech.dnn"
+MPI Rank 1:     modelPath = "/tmp/cntk-test-20160503175932.483858/Speech/DNN_ParallelCrossValidation@release_cpu/models/cntkSpeech.dnn"
 MPI Rank 1:     deviceId = -1
 MPI Rank 1:     traceLevel = 1
 MPI Rank 1:     SimpleNetworkBuilder = [
 MPI Rank 1:         layerSizes = 363:512:512:132
 MPI Rank 1:         trainingCriterion = "CrossEntropyWithSoftmax"
-MPI Rank 1:         evalCriterion = "ClassificationError"
+MPI Rank 1:         evalCriterion = "ErrorPrediction"
 MPI Rank 1:         layerTypes = "Sigmoid"
 MPI Rank 1:         initValueScale = 1.0
 MPI Rank 1:         applyMeanVarNorm = true
@@ -986,7 +870,7 @@
 MPI Rank 1:              then CrossEntropyWithSoftmax(labels, outZ, tag='criterion')
 MPI Rank 1:              else Fail('unknown trainingCriterion ' + trainingCriterion)
 MPI Rank 1:         Err = if evalCriterion == 'Err' then
-MPI Rank 1:               ClassificationError(labels, outZ, tag='eval')
+MPI Rank 1:               ErrorPrediction(labels, outZ, tag='eval')
 MPI Rank 1:               else Fail('unknown evalCriterion ' + evalCriterion)
 MPI Rank 1:         logPrior = LogPrior(labels)
 MPI Rank 1:         // TODO: how to add a tag to an infix operation?
@@ -1024,7 +908,6 @@
 MPI Rank 1:         miniBatchMode = "partial"
 MPI Rank 1:         randomize = "auto"
 MPI Rank 1:         verbosity = 0
-MPI Rank 1:         useMersenneTwisterRand=true
 MPI Rank 1:         features = [
 MPI Rank 1:             dim = 363
 MPI Rank 1:             type = "real"
@@ -1043,7 +926,6 @@
 MPI Rank 1:         miniBatchMode = "partial"
 MPI Rank 1:         randomize = "auto"
 MPI Rank 1:         verbosity = 0
-MPI Rank 1:         useMersenneTwisterRand=true
 MPI Rank 1:         features = [
 MPI Rank 1:             dim = 363
 MPI Rank 1:             type = "real"
@@ -1058,39 +940,39 @@
 MPI Rank 1:     ]
 MPI Rank 1: ]
 MPI Rank 1: currentDirectory=/home/philly/jenkins/workspace/CNTK-Test-Linux-W2/Tests/EndToEndTests/Speech/Data
-MPI Rank 1: RunDir=/tmp/cntk-test-20160816095705.492453/Speech/DNN_ParallelCrossValidation@release_cpu
+MPI Rank 1: RunDir=/tmp/cntk-test-20160503175932.483858/Speech/DNN_ParallelCrossValidation@release_cpu
 MPI Rank 1: DataDir=/home/philly/jenkins/workspace/CNTK-Test-Linux-W2/Tests/EndToEndTests/Speech/Data
 MPI Rank 1: ConfigDir=/home/philly/jenkins/workspace/CNTK-Test-Linux-W2/Tests/EndToEndTests/Speech/DNN/ParallelCrossValidation
-MPI Rank 1: OutputDir=/tmp/cntk-test-20160816095705.492453/Speech/DNN_ParallelCrossValidation@release_cpu
+MPI Rank 1: OutputDir=/tmp/cntk-test-20160503175932.483858/Speech/DNN_ParallelCrossValidation@release_cpu
 MPI Rank 1: DeviceId=-1
 MPI Rank 1: timestamping=true
-MPI Rank 1: numCPUThreads=12
+MPI Rank 1: numCPUThreads=2
 MPI Rank 1: shareNodeValueMatrices=true
-MPI Rank 1: stderr=/tmp/cntk-test-20160816095705.492453/Speech/DNN_ParallelCrossValidation@release_cpu/stderr
-MPI Rank 1: 
-MPI Rank 1: 08/16/2016 09:57:51: <<<<<<<<<<<<<<<<<<<< RAW CONFIG WITH ALL VARIABLES RESOLVED <<<<<<<<<<<<<<<<<<<<
-MPI Rank 1: 
-MPI Rank 1: 08/16/2016 09:57:51: >>>>>>>>>>>>>>>>>>>> PROCESSED CONFIG WITH ALL VARIABLES RESOLVED >>>>>>>>>>>>>>>>>>>>
+MPI Rank 1: stderr=/tmp/cntk-test-20160503175932.483858/Speech/DNN_ParallelCrossValidation@release_cpu/stderr
+MPI Rank 1: 
+MPI Rank 1: 05/03/2016 18:04:10: <<<<<<<<<<<<<<<<<<<< RAW CONFIG WITH ALL VARIABLES RESOLVED <<<<<<<<<<<<<<<<<<<<
+MPI Rank 1: 
+MPI Rank 1: 05/03/2016 18:04:10: >>>>>>>>>>>>>>>>>>>> PROCESSED CONFIG WITH ALL VARIABLES RESOLVED >>>>>>>>>>>>>>>>>>>>
 MPI Rank 1: configparameters: cntkcv.cntk:command=speechTrain
 MPI Rank 1: configparameters: cntkcv.cntk:ConfigDir=/home/philly/jenkins/workspace/CNTK-Test-Linux-W2/Tests/EndToEndTests/Speech/DNN/ParallelCrossValidation
 MPI Rank 1: configparameters: cntkcv.cntk:currentDirectory=/home/philly/jenkins/workspace/CNTK-Test-Linux-W2/Tests/EndToEndTests/Speech/Data
 MPI Rank 1: configparameters: cntkcv.cntk:DataDir=/home/philly/jenkins/workspace/CNTK-Test-Linux-W2/Tests/EndToEndTests/Speech/Data
 MPI Rank 1: configparameters: cntkcv.cntk:deviceId=-1
-MPI Rank 1: configparameters: cntkcv.cntk:numCPUThreads=12
-MPI Rank 1: configparameters: cntkcv.cntk:OutputDir=/tmp/cntk-test-20160816095705.492453/Speech/DNN_ParallelCrossValidation@release_cpu
+MPI Rank 1: configparameters: cntkcv.cntk:numCPUThreads=2
+MPI Rank 1: configparameters: cntkcv.cntk:OutputDir=/tmp/cntk-test-20160503175932.483858/Speech/DNN_ParallelCrossValidation@release_cpu
 MPI Rank 1: configparameters: cntkcv.cntk:parallelTrain=true
 MPI Rank 1: configparameters: cntkcv.cntk:precision=double
-MPI Rank 1: configparameters: cntkcv.cntk:RunDir=/tmp/cntk-test-20160816095705.492453/Speech/DNN_ParallelCrossValidation@release_cpu
+MPI Rank 1: configparameters: cntkcv.cntk:RunDir=/tmp/cntk-test-20160503175932.483858/Speech/DNN_ParallelCrossValidation@release_cpu
 MPI Rank 1: configparameters: cntkcv.cntk:shareNodeValueMatrices=true
 MPI Rank 1: configparameters: cntkcv.cntk:speechTrain=[
 MPI Rank 1:     action = "train"
-MPI Rank 1:     modelPath = "/tmp/cntk-test-20160816095705.492453/Speech/DNN_ParallelCrossValidation@release_cpu/models/cntkSpeech.dnn"
+MPI Rank 1:     modelPath = "/tmp/cntk-test-20160503175932.483858/Speech/DNN_ParallelCrossValidation@release_cpu/models/cntkSpeech.dnn"
 MPI Rank 1:     deviceId = -1
 MPI Rank 1:     traceLevel = 1
 MPI Rank 1:     SimpleNetworkBuilder = [
 MPI Rank 1:         layerSizes = 363:512:512:132
 MPI Rank 1:         trainingCriterion = "CrossEntropyWithSoftmax"
-MPI Rank 1:         evalCriterion = "ClassificationError"
+MPI Rank 1:         evalCriterion = "ErrorPrediction"
 MPI Rank 1:         layerTypes = "Sigmoid"
 MPI Rank 1:         initValueScale = 1.0
 MPI Rank 1:         applyMeanVarNorm = true
@@ -1116,7 +998,7 @@
 MPI Rank 1:              then CrossEntropyWithSoftmax(labels, outZ, tag='criterion')
 MPI Rank 1:              else Fail('unknown trainingCriterion ' + trainingCriterion)
 MPI Rank 1:         Err = if evalCriterion == 'Err' then
-MPI Rank 1:               ClassificationError(labels, outZ, tag='eval')
+MPI Rank 1:               ErrorPrediction(labels, outZ, tag='eval')
 MPI Rank 1:               else Fail('unknown evalCriterion ' + evalCriterion)
 MPI Rank 1:         logPrior = LogPrior(labels)
 MPI Rank 1:         // TODO: how to add a tag to an infix operation?
@@ -1154,7 +1036,6 @@
 MPI Rank 1:         miniBatchMode = "partial"
 MPI Rank 1:         randomize = "auto"
 MPI Rank 1:         verbosity = 0
-MPI Rank 1:         useMersenneTwisterRand=true
 MPI Rank 1:         features = [
 MPI Rank 1:             dim = 363
 MPI Rank 1:             type = "real"
@@ -1173,7 +1054,6 @@
 MPI Rank 1:         miniBatchMode = "partial"
 MPI Rank 1:         randomize = "auto"
 MPI Rank 1:         verbosity = 0
-MPI Rank 1:         useMersenneTwisterRand=true
 MPI Rank 1:         features = [
 MPI Rank 1:             dim = 363
 MPI Rank 1:             type = "real"
@@ -1188,23 +1068,23 @@
 MPI Rank 1:     ]
 MPI Rank 1: ]
 MPI Rank 1: 
-MPI Rank 1: configparameters: cntkcv.cntk:stderr=/tmp/cntk-test-20160816095705.492453/Speech/DNN_ParallelCrossValidation@release_cpu/stderr
+MPI Rank 1: configparameters: cntkcv.cntk:stderr=/tmp/cntk-test-20160503175932.483858/Speech/DNN_ParallelCrossValidation@release_cpu/stderr
 MPI Rank 1: configparameters: cntkcv.cntk:timestamping=true
-MPI Rank 1: 08/16/2016 09:57:51: <<<<<<<<<<<<<<<<<<<< PROCESSED CONFIG WITH ALL VARIABLES RESOLVED <<<<<<<<<<<<<<<<<<<<
-MPI Rank 1: 08/16/2016 09:57:51: Commands: speechTrain
-MPI Rank 1: 08/16/2016 09:57:51: Precision = "double"
-MPI Rank 1: 08/16/2016 09:57:51: Using 12 CPU threads.
-MPI Rank 1: 08/16/2016 09:57:51: CNTKModelPath: /tmp/cntk-test-20160816095705.492453/Speech/DNN_ParallelCrossValidation@release_cpu/models/cntkSpeech.dnn
-MPI Rank 1: 08/16/2016 09:57:51: CNTKCommandTrainInfo: speechTrain : 3
-MPI Rank 1: 08/16/2016 09:57:51: CNTKCommandTrainInfo: CNTKNoMoreCommands_Total : 3
-MPI Rank 1: 
-MPI Rank 1: 08/16/2016 09:57:51: ##############################################################################
-MPI Rank 1: 08/16/2016 09:57:51: #                                                                            #
-MPI Rank 1: 08/16/2016 09:57:51: # Action "train"                                                             #
-MPI Rank 1: 08/16/2016 09:57:51: #                                                                            #
-MPI Rank 1: 08/16/2016 09:57:51: ##############################################################################
-MPI Rank 1: 
-MPI Rank 1: 08/16/2016 09:57:51: CNTKCommandTrainBegin: speechTrain
+MPI Rank 1: 05/03/2016 18:04:10: <<<<<<<<<<<<<<<<<<<< PROCESSED CONFIG WITH ALL VARIABLES RESOLVED <<<<<<<<<<<<<<<<<<<<
+MPI Rank 1: 05/03/2016 18:04:10: Commands: speechTrain
+MPI Rank 1: 05/03/2016 18:04:10: Precision = "double"
+MPI Rank 1: 05/03/2016 18:04:10: Using 2 CPU threads.
+MPI Rank 1: 05/03/2016 18:04:10: CNTKModelPath: /tmp/cntk-test-20160503175932.483858/Speech/DNN_ParallelCrossValidation@release_cpu/models/cntkSpeech.dnn
+MPI Rank 1: 05/03/2016 18:04:10: CNTKCommandTrainInfo: speechTrain : 3
+MPI Rank 1: 05/03/2016 18:04:10: CNTKCommandTrainInfo: CNTKNoMoreCommands_Total : 3
+MPI Rank 1: 
+MPI Rank 1: 05/03/2016 18:04:10: ##############################################################################
+MPI Rank 1: 05/03/2016 18:04:10: #                                                                            #
+MPI Rank 1: 05/03/2016 18:04:10: # Action "train"                                                             #
+MPI Rank 1: 05/03/2016 18:04:10: #                                                                            #
+MPI Rank 1: 05/03/2016 18:04:10: ##############################################################################
+MPI Rank 1: 
+MPI Rank 1: 05/03/2016 18:04:10: CNTKCommandTrainBegin: speechTrain
 MPI Rank 1: SimpleNetworkBuilder Using CPU
 MPI Rank 1: reading script file glob_0000.scp ... 948 entries
 MPI Rank 1: total 132 state names in state list /home/philly/jenkins/workspace/CNTK-Test-Linux-W2/Tests/EndToEndTests/Speech/Data/state.list
@@ -1219,25 +1099,13 @@
 MPI Rank 1: label set 0: 129 classes
 MPI Rank 1: minibatchutterancesource: 300 utterances grouped into 1 chunks, av. chunk size: 300.0 utterances, 83050.0 frames
 MPI Rank 1: 
-MPI Rank 1: 08/16/2016 09:57:51: Creating virgin network.
-MPI Rank 1: Node 'W0' (LearnableParameter operation): Initializing Parameter[512 x 363] <- 0.000000.
-MPI Rank 1: Node 'W0' (LearnableParameter operation): Initializing Parameter[512 x 363] <- uniform(seed=1, range=0.050000*1.000000, onCPU=false).
-MPI Rank 1: Node 'B0' (LearnableParameter operation): Initializing Parameter[512 x 1] <- 0.000000.
-MPI Rank 1: Node 'B0' (LearnableParameter operation): Initializing Parameter[512 x 1] <- 0.000000.
-MPI Rank 1: Node 'W1' (LearnableParameter operation): Initializing Parameter[512 x 512] <- 0.000000.
-MPI Rank 1: Node 'W1' (LearnableParameter operation): Initializing Parameter[512 x 512] <- uniform(seed=2, range=0.050000*1.000000, onCPU=false).
-MPI Rank 1: Node 'B1' (LearnableParameter operation): Initializing Parameter[512 x 1] <- 0.000000.
-MPI Rank 1: Node 'B1' (LearnableParameter operation): Initializing Parameter[512 x 1] <- 0.000000.
-MPI Rank 1: Node 'W2' (LearnableParameter operation): Initializing Parameter[132 x 512] <- 0.000000.
-MPI Rank 1: Node 'W2' (LearnableParameter operation): Initializing Parameter[132 x 512] <- uniform(seed=3, range=0.050000*1.000000, onCPU=false).
-MPI Rank 1: Node 'B2' (LearnableParameter operation): Initializing Parameter[132 x 1] <- 0.000000.
-MPI Rank 1: Node 'B2' (LearnableParameter operation): Initializing Parameter[132 x 1] <- 0.000000.
+MPI Rank 1: 05/03/2016 18:04:10: Creating virgin network.
 MPI Rank 1: 
 MPI Rank 1: Post-processing network...
 MPI Rank 1: 
 MPI Rank 1: 7 roots:
 MPI Rank 1: 	CrossEntropyWithSoftmax = CrossEntropyWithSoftmax()
-MPI Rank 1: 	EvalClassificationError = ClassificationError()
+MPI Rank 1: 	EvalErrorPrediction = ErrorPrediction()
 MPI Rank 1: 	InvStdOfFeatures = InvStdDev()
 MPI Rank 1: 	MeanOfFeatures = Mean()
 MPI Rank 1: 	PosteriorProb = Softmax()
@@ -1266,7 +1134,7 @@
 MPI Rank 1: Validating --> B2 = LearnableParameter() :  -> [132 x 1]
 MPI Rank 1: Validating --> HLast = Plus (W2*H1, B2) : [132 x 1 x *], [132 x 1] -> [132 x 1 x *]
 MPI Rank 1: Validating --> CrossEntropyWithSoftmax = CrossEntropyWithSoftmax (labels, HLast) : [132 x *], [132 x 1 x *] -> [1]
-MPI Rank 1: Validating --> EvalClassificationError = ClassificationError (labels, HLast) : [132 x *], [132 x 1 x *] -> [1]
+MPI Rank 1: Validating --> EvalErrorPrediction = ErrorPrediction (labels, HLast) : [132 x *], [132 x 1 x *] -> [1]
 MPI Rank 1: Validating --> PosteriorProb = Softmax (HLast) : [132 x 1 x *] -> [132 x 1 x *]
 MPI Rank 1: Validating --> Prior = Mean (labels) : [132 x *] -> [132]
 MPI Rank 1: Validating --> LogOfPrior = Log (Prior) : [132] -> [132]
@@ -1283,50 +1151,21 @@
 MPI Rank 1: 
 MPI Rank 1: Post-processing network complete.
 MPI Rank 1: 
-MPI Rank 1: 08/16/2016 09:57:51: Created model with 25 nodes on CPU.
-MPI Rank 1: 
-MPI Rank 1: 08/16/2016 09:57:51: Training criterion node(s):
-MPI Rank 1: 08/16/2016 09:57:51: 	CrossEntropyWithSoftmax = CrossEntropyWithSoftmax
-MPI Rank 1: 
-<<<<<<< HEAD
-MPI Rank 1: 05/03/2016 18:04:10: 	EvalClassificationError = ClassificationError
-=======
-MPI Rank 1: 08/16/2016 09:57:51: Evaluation criterion node(s):
-MPI Rank 1: 08/16/2016 09:57:51: 	EvalErrorPrediction = ErrorPrediction
->>>>>>> 8493f118
+MPI Rank 1: 05/03/2016 18:04:10: Created model with 25 nodes on CPU.
+MPI Rank 1: 
+MPI Rank 1: 05/03/2016 18:04:10: Training criterion node(s):
+MPI Rank 1: 05/03/2016 18:04:10: 	CrossEntropyWithSoftmax = CrossEntropyWithSoftmax
+MPI Rank 1: 
+MPI Rank 1: 05/03/2016 18:04:10: Evaluation criterion node(s):
+MPI Rank 1: 
+MPI Rank 1: 05/03/2016 18:04:10: 	EvalErrorPrediction = ErrorPrediction
 MPI Rank 1: 
 MPI Rank 1: 
 MPI Rank 1: Allocating matrices for forward and/or backward propagation.
 MPI Rank 1: 
-MPI Rank 1: Memory Sharing: Out of 40 matrices, 21 are shared as 7, and 19 are not shared.
-MPI Rank 1: 
-MPI Rank 1: 	{ H1 : [512 x 1 x *]
-MPI Rank 1: 	  W0*features : [512 x *]
-MPI Rank 1: 	  W0*features : [512 x *] (gradient) }
-MPI Rank 1: 	{ W1*H1+B1 : [512 x 1 x *]
-MPI Rank 1: 	  W2*H1 : [132 x 1 x *] }
-MPI Rank 1: 	{ HLast : [132 x 1 x *]
-MPI Rank 1: 	  W2 : [132 x 512] (gradient) }
-MPI Rank 1: 	{ B1 : [512 x 1] (gradient)
-MPI Rank 1: 	  H2 : [512 x 1 x *] (gradient)
-MPI Rank 1: 	  HLast : [132 x 1 x *] (gradient) }
-MPI Rank 1: 	{ W1 : [512 x 512] (gradient)
-MPI Rank 1: 	  W1*H1+B1 : [512 x 1 x *] (gradient)
-MPI Rank 1: 	  W2*H1 : [132 x 1 x *] (gradient) }
-MPI Rank 1: 	{ B0 : [512 x 1] (gradient)
-MPI Rank 1: 	  H1 : [512 x 1 x *] (gradient) }
-MPI Rank 1: 	{ H2 : [512 x 1 x *]
-MPI Rank 1: 	  W0 : [512 x 363] (gradient)
-MPI Rank 1: 	  W0*features+B0 : [512 x 1 x *]
-MPI Rank 1: 	  W0*features+B0 : [512 x 1 x *] (gradient)
-MPI Rank 1: 	  W1*H1 : [512 x 1 x *]
-MPI Rank 1: 	  W1*H1 : [512 x 1 x *] (gradient) }
-MPI Rank 1: 
-MPI Rank 1: 
-MPI Rank 1: 08/16/2016 09:57:51: Training 516740 parameters in 6 out of 6 parameter tensors and 15 nodes with gradient:
-MPI Rank 1: 
-<<<<<<< HEAD
-MPI Rank 1: (nil): {[EvalClassificationError Gradient[1]] [InvStdOfFeatures Gradient[363]] [LogOfPrior Gradient[132]] [MVNormalizedFeatures Gradient[363 x *]] [MeanOfFeatures Gradient[363]] [PosteriorProb Gradient[132 x 1 x *]] [PosteriorProb Value[132 x 1 x *]] [Prior Gradient[132]] [ScaledLogLikelihood Gradient[132 x 1 x *]] [features Gradient[363 x *]] [labels Gradient[132 x *]] }
+MPI Rank 1: Memory Sharing Structure:
+MPI Rank 1: 
+MPI Rank 1: (nil): {[EvalErrorPrediction Gradient[1]] [InvStdOfFeatures Gradient[363]] [LogOfPrior Gradient[132]] [MVNormalizedFeatures Gradient[363 x *]] [MeanOfFeatures Gradient[363]] [PosteriorProb Gradient[132 x 1 x *]] [PosteriorProb Value[132 x 1 x *]] [Prior Gradient[132]] [ScaledLogLikelihood Gradient[132 x 1 x *]] [features Gradient[363 x *]] [labels Gradient[132 x *]] }
 MPI Rank 1: 0x1e38b88: {[B0 Value[512 x 1]] }
 MPI Rank 1: 0x1e3a6f8: {[labels Value[132 x *]] }
 MPI Rank 1: 0x1e3a7c8: {[W2 Value[132 x 512]] }
@@ -1336,7 +1175,7 @@
 MPI Rank 1: 0x1e901d8: {[W0 Value[512 x 363]] }
 MPI Rank 1: 0x1ecf128: {[W1 Value[512 x 512]] }
 MPI Rank 1: 0x1ee0198: {[Prior Value[132]] }
-MPI Rank 1: 0x1ee3218: {[EvalClassificationError Value[1]] }
+MPI Rank 1: 0x1ee3218: {[EvalErrorPrediction Value[1]] }
 MPI Rank 1: 0x1ee4a98: {[B1 Value[512 x 1]] }
 MPI Rank 1: 0x1ee8fd8: {[ScaledLogLikelihood Value[132 x 1 x *]] }
 MPI Rank 1: 0x1ee9198: {[CrossEntropyWithSoftmax Value[1]] }
@@ -1352,165 +1191,89 @@
 MPI Rank 1: 0x1f5daa8: {[CrossEntropyWithSoftmax Gradient[1]] }
 MPI Rank 1: 0x1f5dc68: {[B1 Gradient[512 x 1]] [H2 Gradient[512 x 1 x *]] [HLast Gradient[132 x 1 x *]] }
 MPI Rank 1: 0x1f5de28: {[W1 Gradient[512 x 512]] [W1*H1+B1 Gradient[512 x 1 x *]] [W2*H1 Gradient[132 x 1 x *]] }
-=======
-MPI Rank 1: 08/16/2016 09:57:51: 	Node 'B0' (LearnableParameter operation) : [512 x 1]
-MPI Rank 1: 08/16/2016 09:57:51: 	Node 'B1' (LearnableParameter operation) : [512 x 1]
-MPI Rank 1: 08/16/2016 09:57:51: 	Node 'B2' (LearnableParameter operation) : [132 x 1]
-MPI Rank 1: 08/16/2016 09:57:51: 	Node 'W0' (LearnableParameter operation) : [512 x 363]
-MPI Rank 1: 08/16/2016 09:57:51: 	Node 'W1' (LearnableParameter operation) : [512 x 512]
-MPI Rank 1: 08/16/2016 09:57:51: 	Node 'W2' (LearnableParameter operation) : [132 x 512]
->>>>>>> 8493f118
-MPI Rank 1: 
-MPI Rank 1: 
-MPI Rank 1: 08/16/2016 09:57:51: Precomputing --> 3 PreCompute nodes found.
-MPI Rank 1: 
-MPI Rank 1: 08/16/2016 09:57:51: 	MeanOfFeatures = Mean()
-MPI Rank 1: 08/16/2016 09:57:51: 	InvStdOfFeatures = InvStdDev()
-MPI Rank 1: 08/16/2016 09:57:51: 	Prior = Mean()
+MPI Rank 1: 
+MPI Rank 1: 
+MPI Rank 1: 05/03/2016 18:04:10: Precomputing --> 3 PreCompute nodes found.
+MPI Rank 1: 
+MPI Rank 1: 05/03/2016 18:04:10: 	MeanOfFeatures = Mean()
+MPI Rank 1: 05/03/2016 18:04:10: 	InvStdOfFeatures = InvStdDev()
+MPI Rank 1: 05/03/2016 18:04:10: 	Prior = Mean()
 MPI Rank 1: minibatchiterator: epoch 0: frames [0..252734] (first utterance at frame 0), data subset 0 of 1, with 1 datapasses
 MPI Rank 1: requiredata: determined feature kind as 33-dimensional 'USER' with frame shift 10.0 ms
 MPI Rank 1: 
-MPI Rank 1: 08/16/2016 09:57:53: Precomputing --> Completed.
-MPI Rank 1: 
-MPI Rank 1: 
-MPI Rank 1: 08/16/2016 09:57:53: Starting Epoch 1: learning rate per sample = 0.015625  effective momentum = 0.900000  momentum as time constant = 607.4 samples
+MPI Rank 1: 05/03/2016 18:04:14: Precomputing --> Completed.
+MPI Rank 1: 
+MPI Rank 1: 
+MPI Rank 1: 05/03/2016 18:04:14: Starting Epoch 1: learning rate per sample = 0.015625  effective momentum = 0.900000  momentum as time constant = 607.4 samples
 MPI Rank 1: minibatchiterator: epoch 0: frames [0..20480] (first utterance at frame 0), data subset 1 of 2, with 1 datapasses
 MPI Rank 1: 
-<<<<<<< HEAD
 MPI Rank 1: 05/03/2016 18:04:14: Starting minibatch loop, DataParallelSGD training (MyRank = 1, NumNodes = 2, NumGradientBits = 64), distributed reading is ENABLED.
-MPI Rank 1: 05/03/2016 18:04:15:  Epoch[ 1 of 3]-Minibatch[   1-  10, 3.12%]: CrossEntropyWithSoftmax = 4.36628272 * 640; EvalClassificationError = 0.90937500 * 640; time = 0.9817s; samplesPerSecond = 651.9
-MPI Rank 1: 05/03/2016 18:04:16:  Epoch[ 1 of 3]-Minibatch[  11-  20, 6.25%]: CrossEntropyWithSoftmax = 4.15914991 * 640; EvalClassificationError = 0.89218750 * 640; time = 0.6525s; samplesPerSecond = 980.8
-MPI Rank 1: 05/03/2016 18:04:16:  Epoch[ 1 of 3]-Minibatch[  21-  30, 9.38%]: CrossEntropyWithSoftmax = 3.99837967 * 640; EvalClassificationError = 0.86875000 * 640; time = 0.5673s; samplesPerSecond = 1128.2
-MPI Rank 1: 05/03/2016 18:04:17:  Epoch[ 1 of 3]-Minibatch[  31-  40, 12.50%]: CrossEntropyWithSoftmax = 3.86616341 * 640; EvalClassificationError = 0.86250000 * 640; time = 0.8627s; samplesPerSecond = 741.9
-MPI Rank 1: 05/03/2016 18:04:18:  Epoch[ 1 of 3]-Minibatch[  41-  50, 15.62%]: CrossEntropyWithSoftmax = 3.80082643 * 640; EvalClassificationError = 0.87968750 * 640; time = 0.6122s; samplesPerSecond = 1045.3
-MPI Rank 1: 05/03/2016 18:04:18:  Epoch[ 1 of 3]-Minibatch[  51-  60, 18.75%]: CrossEntropyWithSoftmax = 3.73336112 * 640; EvalClassificationError = 0.87812500 * 640; time = 0.6010s; samplesPerSecond = 1064.9
-MPI Rank 1: 05/03/2016 18:04:19:  Epoch[ 1 of 3]-Minibatch[  61-  70, 21.88%]: CrossEntropyWithSoftmax = 3.57119384 * 640; EvalClassificationError = 0.82031250 * 640; time = 0.6800s; samplesPerSecond = 941.1
-MPI Rank 1: 05/03/2016 18:04:20:  Epoch[ 1 of 3]-Minibatch[  71-  80, 25.00%]: CrossEntropyWithSoftmax = 3.44001005 * 640; EvalClassificationError = 0.81562500 * 640; time = 0.7396s; samplesPerSecond = 865.3
-MPI Rank 1: 05/03/2016 18:04:20:  Epoch[ 1 of 3]-Minibatch[  81-  90, 28.12%]: CrossEntropyWithSoftmax = 3.36131109 * 640; EvalClassificationError = 0.77343750 * 640; time = 0.5512s; samplesPerSecond = 1161.1
-MPI Rank 1: 05/03/2016 18:04:21:  Epoch[ 1 of 3]-Minibatch[  91- 100, 31.25%]: CrossEntropyWithSoftmax = 3.39817487 * 640; EvalClassificationError = 0.85000000 * 640; time = 0.6979s; samplesPerSecond = 917.0
-MPI Rank 1: 05/03/2016 18:04:22:  Epoch[ 1 of 3]-Minibatch[ 101- 110, 34.38%]: CrossEntropyWithSoftmax = 3.25116276 * 640; EvalClassificationError = 0.77031250 * 640; time = 0.7743s; samplesPerSecond = 826.5
-MPI Rank 1: 05/03/2016 18:04:22:  Epoch[ 1 of 3]-Minibatch[ 111- 120, 37.50%]: CrossEntropyWithSoftmax = 3.35774005 * 640; EvalClassificationError = 0.79843750 * 640; time = 0.5613s; samplesPerSecond = 1140.3
-MPI Rank 1: 05/03/2016 18:04:23:  Epoch[ 1 of 3]-Minibatch[ 121- 130, 40.62%]: CrossEntropyWithSoftmax = 3.19791351 * 640; EvalClassificationError = 0.76406250 * 640; time = 0.5470s; samplesPerSecond = 1170.1
-MPI Rank 1: 05/03/2016 18:04:24:  Epoch[ 1 of 3]-Minibatch[ 131- 140, 43.75%]: CrossEntropyWithSoftmax = 3.06449990 * 640; EvalClassificationError = 0.71718750 * 640; time = 0.8987s; samplesPerSecond = 712.2
-MPI Rank 1: 05/03/2016 18:04:24:  Epoch[ 1 of 3]-Minibatch[ 141- 150, 46.88%]: CrossEntropyWithSoftmax = 3.05357361 * 640; EvalClassificationError = 0.74218750 * 640; time = 0.5047s; samplesPerSecond = 1268.2
-MPI Rank 1: 05/03/2016 18:04:25:  Epoch[ 1 of 3]-Minibatch[ 151- 160, 50.00%]: CrossEntropyWithSoftmax = 3.02144079 * 640; EvalClassificationError = 0.74531250 * 640; time = 0.5677s; samplesPerSecond = 1127.3
-MPI Rank 1: 05/03/2016 18:04:25:  Epoch[ 1 of 3]-Minibatch[ 161- 170, 53.12%]: CrossEntropyWithSoftmax = 2.89890004 * 640; EvalClassificationError = 0.69687500 * 640; time = 0.7233s; samplesPerSecond = 884.8
-MPI Rank 1: 05/03/2016 18:04:26:  Epoch[ 1 of 3]-Minibatch[ 171- 180, 56.25%]: CrossEntropyWithSoftmax = 2.74598358 * 640; EvalClassificationError = 0.68593750 * 640; time = 0.7302s; samplesPerSecond = 876.4
-MPI Rank 1: 05/03/2016 18:04:27:  Epoch[ 1 of 3]-Minibatch[ 181- 190, 59.38%]: CrossEntropyWithSoftmax = 2.83604141 * 640; EvalClassificationError = 0.70625000 * 640; time = 0.4978s; samplesPerSecond = 1285.7
-MPI Rank 1: 05/03/2016 18:04:27:  Epoch[ 1 of 3]-Minibatch[ 191- 200, 62.50%]: CrossEntropyWithSoftmax = 2.62522562 * 640; EvalClassificationError = 0.64687500 * 640; time = 0.5120s; samplesPerSecond = 1250.0
-MPI Rank 1: 05/03/2016 18:04:28:  Epoch[ 1 of 3]-Minibatch[ 201- 210, 65.62%]: CrossEntropyWithSoftmax = 2.65507979 * 640; EvalClassificationError = 0.66562500 * 640; time = 0.9272s; samplesPerSecond = 690.2
-MPI Rank 1: 05/03/2016 18:04:29:  Epoch[ 1 of 3]-Minibatch[ 211- 220, 68.75%]: CrossEntropyWithSoftmax = 2.59593989 * 640; EvalClassificationError = 0.65937500 * 640; time = 0.5248s; samplesPerSecond = 1219.6
-MPI Rank 1: 05/03/2016 18:04:29:  Epoch[ 1 of 3]-Minibatch[ 221- 230, 71.88%]: CrossEntropyWithSoftmax = 2.51177605 * 640; EvalClassificationError = 0.62343750 * 640; time = 0.5709s; samplesPerSecond = 1121.0
-MPI Rank 1: 05/03/2016 18:04:30:  Epoch[ 1 of 3]-Minibatch[ 231- 240, 75.00%]: CrossEntropyWithSoftmax = 2.42438840 * 640; EvalClassificationError = 0.63281250 * 640; time = 0.7074s; samplesPerSecond = 904.8
-MPI Rank 1: 05/03/2016 18:04:31:  Epoch[ 1 of 3]-Minibatch[ 241- 250, 78.12%]: CrossEntropyWithSoftmax = 2.40372959 * 640; EvalClassificationError = 0.65156250 * 640; time = 0.6855s; samplesPerSecond = 933.7
-MPI Rank 1: 05/03/2016 18:04:31:  Epoch[ 1 of 3]-Minibatch[ 251- 260, 81.25%]: CrossEntropyWithSoftmax = 2.48277420 * 640; EvalClassificationError = 0.63906250 * 640; time = 0.5509s; samplesPerSecond = 1161.8
-MPI Rank 1: 05/03/2016 18:04:32:  Epoch[ 1 of 3]-Minibatch[ 261- 270, 84.38%]: CrossEntropyWithSoftmax = 2.34181483 * 640; EvalClassificationError = 0.61718750 * 640; time = 0.7745s; samplesPerSecond = 826.4
-MPI Rank 1: 05/03/2016 18:04:33:  Epoch[ 1 of 3]-Minibatch[ 271- 280, 87.50%]: CrossEntropyWithSoftmax = 2.22951559 * 640; EvalClassificationError = 0.57656250 * 640; time = 0.6498s; samplesPerSecond = 984.9
-MPI Rank 1: 05/03/2016 18:04:33:  Epoch[ 1 of 3]-Minibatch[ 281- 290, 90.62%]: CrossEntropyWithSoftmax = 2.32715885 * 640; EvalClassificationError = 0.62031250 * 640; time = 0.4976s; samplesPerSecond = 1286.1
-MPI Rank 1: 05/03/2016 18:04:34:  Epoch[ 1 of 3]-Minibatch[ 291- 300, 93.75%]: CrossEntropyWithSoftmax = 2.21143816 * 640; EvalClassificationError = 0.61406250 * 640; time = 0.5618s; samplesPerSecond = 1139.2
-MPI Rank 1: 05/03/2016 18:04:35:  Epoch[ 1 of 3]-Minibatch[ 301- 310, 96.88%]: CrossEntropyWithSoftmax = 2.29118500 * 640; EvalClassificationError = 0.60156250 * 640; time = 0.9518s; samplesPerSecond = 672.4
-MPI Rank 1: 05/03/2016 18:04:35:  Epoch[ 1 of 3]-Minibatch[ 311- 320, 100.00%]: CrossEntropyWithSoftmax = 2.19155470 * 640; EvalClassificationError = 0.56406250 * 640; time = 0.5509s; samplesPerSecond = 1161.7
-MPI Rank 1: 05/03/2016 18:04:35: Finished Epoch[ 1 of 3]: [Training] CrossEntropyWithSoftmax = 3.01292779 * 20480; EvalClassificationError = 0.72778320 * 20480; totalSamplesSeen = 20480; learningRatePerSample = 0.015625; epochTime=21.2354s
+MPI Rank 1: 05/03/2016 18:04:15:  Epoch[ 1 of 3]-Minibatch[   1-  10, 3.12%]: CrossEntropyWithSoftmax = 4.36628272 * 640; EvalErrorPrediction = 0.90937500 * 640; time = 0.9817s; samplesPerSecond = 651.9
+MPI Rank 1: 05/03/2016 18:04:16:  Epoch[ 1 of 3]-Minibatch[  11-  20, 6.25%]: CrossEntropyWithSoftmax = 4.15914991 * 640; EvalErrorPrediction = 0.89218750 * 640; time = 0.6525s; samplesPerSecond = 980.8
+MPI Rank 1: 05/03/2016 18:04:16:  Epoch[ 1 of 3]-Minibatch[  21-  30, 9.38%]: CrossEntropyWithSoftmax = 3.99837967 * 640; EvalErrorPrediction = 0.86875000 * 640; time = 0.5673s; samplesPerSecond = 1128.2
+MPI Rank 1: 05/03/2016 18:04:17:  Epoch[ 1 of 3]-Minibatch[  31-  40, 12.50%]: CrossEntropyWithSoftmax = 3.86616341 * 640; EvalErrorPrediction = 0.86250000 * 640; time = 0.8627s; samplesPerSecond = 741.9
+MPI Rank 1: 05/03/2016 18:04:18:  Epoch[ 1 of 3]-Minibatch[  41-  50, 15.62%]: CrossEntropyWithSoftmax = 3.80082643 * 640; EvalErrorPrediction = 0.87968750 * 640; time = 0.6122s; samplesPerSecond = 1045.3
+MPI Rank 1: 05/03/2016 18:04:18:  Epoch[ 1 of 3]-Minibatch[  51-  60, 18.75%]: CrossEntropyWithSoftmax = 3.73336112 * 640; EvalErrorPrediction = 0.87812500 * 640; time = 0.6010s; samplesPerSecond = 1064.9
+MPI Rank 1: 05/03/2016 18:04:19:  Epoch[ 1 of 3]-Minibatch[  61-  70, 21.88%]: CrossEntropyWithSoftmax = 3.57119384 * 640; EvalErrorPrediction = 0.82031250 * 640; time = 0.6800s; samplesPerSecond = 941.1
+MPI Rank 1: 05/03/2016 18:04:20:  Epoch[ 1 of 3]-Minibatch[  71-  80, 25.00%]: CrossEntropyWithSoftmax = 3.44001005 * 640; EvalErrorPrediction = 0.81562500 * 640; time = 0.7396s; samplesPerSecond = 865.3
+MPI Rank 1: 05/03/2016 18:04:20:  Epoch[ 1 of 3]-Minibatch[  81-  90, 28.12%]: CrossEntropyWithSoftmax = 3.36131109 * 640; EvalErrorPrediction = 0.77343750 * 640; time = 0.5512s; samplesPerSecond = 1161.1
+MPI Rank 1: 05/03/2016 18:04:21:  Epoch[ 1 of 3]-Minibatch[  91- 100, 31.25%]: CrossEntropyWithSoftmax = 3.39817487 * 640; EvalErrorPrediction = 0.85000000 * 640; time = 0.6979s; samplesPerSecond = 917.0
+MPI Rank 1: 05/03/2016 18:04:22:  Epoch[ 1 of 3]-Minibatch[ 101- 110, 34.38%]: CrossEntropyWithSoftmax = 3.25116276 * 640; EvalErrorPrediction = 0.77031250 * 640; time = 0.7743s; samplesPerSecond = 826.5
+MPI Rank 1: 05/03/2016 18:04:22:  Epoch[ 1 of 3]-Minibatch[ 111- 120, 37.50%]: CrossEntropyWithSoftmax = 3.35774005 * 640; EvalErrorPrediction = 0.79843750 * 640; time = 0.5613s; samplesPerSecond = 1140.3
+MPI Rank 1: 05/03/2016 18:04:23:  Epoch[ 1 of 3]-Minibatch[ 121- 130, 40.62%]: CrossEntropyWithSoftmax = 3.19791351 * 640; EvalErrorPrediction = 0.76406250 * 640; time = 0.5470s; samplesPerSecond = 1170.1
+MPI Rank 1: 05/03/2016 18:04:24:  Epoch[ 1 of 3]-Minibatch[ 131- 140, 43.75%]: CrossEntropyWithSoftmax = 3.06449990 * 640; EvalErrorPrediction = 0.71718750 * 640; time = 0.8987s; samplesPerSecond = 712.2
+MPI Rank 1: 05/03/2016 18:04:24:  Epoch[ 1 of 3]-Minibatch[ 141- 150, 46.88%]: CrossEntropyWithSoftmax = 3.05357361 * 640; EvalErrorPrediction = 0.74218750 * 640; time = 0.5047s; samplesPerSecond = 1268.2
+MPI Rank 1: 05/03/2016 18:04:25:  Epoch[ 1 of 3]-Minibatch[ 151- 160, 50.00%]: CrossEntropyWithSoftmax = 3.02144079 * 640; EvalErrorPrediction = 0.74531250 * 640; time = 0.5677s; samplesPerSecond = 1127.3
+MPI Rank 1: 05/03/2016 18:04:25:  Epoch[ 1 of 3]-Minibatch[ 161- 170, 53.12%]: CrossEntropyWithSoftmax = 2.89890004 * 640; EvalErrorPrediction = 0.69687500 * 640; time = 0.7233s; samplesPerSecond = 884.8
+MPI Rank 1: 05/03/2016 18:04:26:  Epoch[ 1 of 3]-Minibatch[ 171- 180, 56.25%]: CrossEntropyWithSoftmax = 2.74598358 * 640; EvalErrorPrediction = 0.68593750 * 640; time = 0.7302s; samplesPerSecond = 876.4
+MPI Rank 1: 05/03/2016 18:04:27:  Epoch[ 1 of 3]-Minibatch[ 181- 190, 59.38%]: CrossEntropyWithSoftmax = 2.83604141 * 640; EvalErrorPrediction = 0.70625000 * 640; time = 0.4978s; samplesPerSecond = 1285.7
+MPI Rank 1: 05/03/2016 18:04:27:  Epoch[ 1 of 3]-Minibatch[ 191- 200, 62.50%]: CrossEntropyWithSoftmax = 2.62522562 * 640; EvalErrorPrediction = 0.64687500 * 640; time = 0.5120s; samplesPerSecond = 1250.0
+MPI Rank 1: 05/03/2016 18:04:28:  Epoch[ 1 of 3]-Minibatch[ 201- 210, 65.62%]: CrossEntropyWithSoftmax = 2.65507979 * 640; EvalErrorPrediction = 0.66562500 * 640; time = 0.9272s; samplesPerSecond = 690.2
+MPI Rank 1: 05/03/2016 18:04:29:  Epoch[ 1 of 3]-Minibatch[ 211- 220, 68.75%]: CrossEntropyWithSoftmax = 2.59593989 * 640; EvalErrorPrediction = 0.65937500 * 640; time = 0.5248s; samplesPerSecond = 1219.6
+MPI Rank 1: 05/03/2016 18:04:29:  Epoch[ 1 of 3]-Minibatch[ 221- 230, 71.88%]: CrossEntropyWithSoftmax = 2.51177605 * 640; EvalErrorPrediction = 0.62343750 * 640; time = 0.5709s; samplesPerSecond = 1121.0
+MPI Rank 1: 05/03/2016 18:04:30:  Epoch[ 1 of 3]-Minibatch[ 231- 240, 75.00%]: CrossEntropyWithSoftmax = 2.42438840 * 640; EvalErrorPrediction = 0.63281250 * 640; time = 0.7074s; samplesPerSecond = 904.8
+MPI Rank 1: 05/03/2016 18:04:31:  Epoch[ 1 of 3]-Minibatch[ 241- 250, 78.12%]: CrossEntropyWithSoftmax = 2.40372959 * 640; EvalErrorPrediction = 0.65156250 * 640; time = 0.6855s; samplesPerSecond = 933.7
+MPI Rank 1: 05/03/2016 18:04:31:  Epoch[ 1 of 3]-Minibatch[ 251- 260, 81.25%]: CrossEntropyWithSoftmax = 2.48277420 * 640; EvalErrorPrediction = 0.63906250 * 640; time = 0.5509s; samplesPerSecond = 1161.8
+MPI Rank 1: 05/03/2016 18:04:32:  Epoch[ 1 of 3]-Minibatch[ 261- 270, 84.38%]: CrossEntropyWithSoftmax = 2.34181483 * 640; EvalErrorPrediction = 0.61718750 * 640; time = 0.7745s; samplesPerSecond = 826.4
+MPI Rank 1: 05/03/2016 18:04:33:  Epoch[ 1 of 3]-Minibatch[ 271- 280, 87.50%]: CrossEntropyWithSoftmax = 2.22951559 * 640; EvalErrorPrediction = 0.57656250 * 640; time = 0.6498s; samplesPerSecond = 984.9
+MPI Rank 1: 05/03/2016 18:04:33:  Epoch[ 1 of 3]-Minibatch[ 281- 290, 90.62%]: CrossEntropyWithSoftmax = 2.32715885 * 640; EvalErrorPrediction = 0.62031250 * 640; time = 0.4976s; samplesPerSecond = 1286.1
+MPI Rank 1: 05/03/2016 18:04:34:  Epoch[ 1 of 3]-Minibatch[ 291- 300, 93.75%]: CrossEntropyWithSoftmax = 2.21143816 * 640; EvalErrorPrediction = 0.61406250 * 640; time = 0.5618s; samplesPerSecond = 1139.2
+MPI Rank 1: 05/03/2016 18:04:35:  Epoch[ 1 of 3]-Minibatch[ 301- 310, 96.88%]: CrossEntropyWithSoftmax = 2.29118500 * 640; EvalErrorPrediction = 0.60156250 * 640; time = 0.9518s; samplesPerSecond = 672.4
+MPI Rank 1: 05/03/2016 18:04:35:  Epoch[ 1 of 3]-Minibatch[ 311- 320, 100.00%]: CrossEntropyWithSoftmax = 2.19155470 * 640; EvalErrorPrediction = 0.56406250 * 640; time = 0.5509s; samplesPerSecond = 1161.7
+MPI Rank 1: 05/03/2016 18:04:35: Finished Epoch[ 1 of 3]: [Training] CrossEntropyWithSoftmax = 3.01292779 * 20480; EvalErrorPrediction = 0.72778320 * 20480; totalSamplesSeen = 20480; learningRatePerSample = 0.015625; epochTime=21.2354s
 MPI Rank 1: minibatchiterator: epoch 0: frames [0..83050] (first utterance at frame 0), data subset 1 of 2, with 1 datapasses
-MPI Rank 1: 05/03/2016 18:05:00: Final Results: Minibatch[1-1299]: CrossEntropyWithSoftmax = 2.18242407 * 83050; perplexity = 8.86777634; EvalClassificationError = 0.58616496 * 83050
-MPI Rank 1: 05/03/2016 18:05:00: Finished Epoch[ 1 of 3]: [Validate] CrossEntropyWithSoftmax = 2.18242407 * 83050; EvalClassificationError = 0.58616496 * 83050
-=======
-MPI Rank 1: 08/16/2016 09:57:53: Starting minibatch loop, DataParallelSGD training (MyRank = 1, NumNodes = 2, NumGradientBits = 64), distributed reading is ENABLED.
-MPI Rank 1: 08/16/2016 09:57:53:  Epoch[ 1 of 3]-Minibatch[   1-  10, 3.12%]: CrossEntropyWithSoftmax = 4.56962759 * 640; EvalErrorPrediction = 0.91093750 * 640; time = 0.2811s; samplesPerSecond = 2276.9
-MPI Rank 1: 08/16/2016 09:57:54:  Epoch[ 1 of 3]-Minibatch[  11-  20, 6.25%]: CrossEntropyWithSoftmax = 4.33203458 * 640; EvalErrorPrediction = 0.92500000 * 640; time = 0.2753s; samplesPerSecond = 2325.2
-MPI Rank 1: 08/16/2016 09:57:54:  Epoch[ 1 of 3]-Minibatch[  21-  30, 9.38%]: CrossEntropyWithSoftmax = 3.97802531 * 640; EvalErrorPrediction = 0.86875000 * 640; time = 0.2721s; samplesPerSecond = 2352.1
-MPI Rank 1: 08/16/2016 09:57:54:  Epoch[ 1 of 3]-Minibatch[  31-  40, 12.50%]: CrossEntropyWithSoftmax = 3.74456931 * 640; EvalErrorPrediction = 0.84531250 * 640; time = 0.2899s; samplesPerSecond = 2207.7
-MPI Rank 1: 08/16/2016 09:57:55:  Epoch[ 1 of 3]-Minibatch[  41-  50, 15.62%]: CrossEntropyWithSoftmax = 3.84496599 * 640; EvalErrorPrediction = 0.86250000 * 640; time = 0.2708s; samplesPerSecond = 2363.1
-MPI Rank 1: 08/16/2016 09:57:55:  Epoch[ 1 of 3]-Minibatch[  51-  60, 18.75%]: CrossEntropyWithSoftmax = 3.70662762 * 640; EvalErrorPrediction = 0.86093750 * 640; time = 0.2697s; samplesPerSecond = 2372.6
-MPI Rank 1: 08/16/2016 09:57:55:  Epoch[ 1 of 3]-Minibatch[  61-  70, 21.88%]: CrossEntropyWithSoftmax = 3.40638941 * 640; EvalErrorPrediction = 0.77500000 * 640; time = 0.2740s; samplesPerSecond = 2335.9
-MPI Rank 1: 08/16/2016 09:57:55:  Epoch[ 1 of 3]-Minibatch[  71-  80, 25.00%]: CrossEntropyWithSoftmax = 3.51838707 * 640; EvalErrorPrediction = 0.82812500 * 640; time = 0.2688s; samplesPerSecond = 2381.3
-MPI Rank 1: 08/16/2016 09:57:56:  Epoch[ 1 of 3]-Minibatch[  81-  90, 28.12%]: CrossEntropyWithSoftmax = 3.49900161 * 640; EvalErrorPrediction = 0.81875000 * 640; time = 0.2676s; samplesPerSecond = 2391.6
-MPI Rank 1: 08/16/2016 09:57:56:  Epoch[ 1 of 3]-Minibatch[  91- 100, 31.25%]: CrossEntropyWithSoftmax = 3.39551909 * 640; EvalErrorPrediction = 0.79843750 * 640; time = 0.2802s; samplesPerSecond = 2284.2
-MPI Rank 1: 08/16/2016 09:57:56:  Epoch[ 1 of 3]-Minibatch[ 101- 110, 34.38%]: CrossEntropyWithSoftmax = 3.50293318 * 640; EvalErrorPrediction = 0.83281250 * 640; time = 0.2758s; samplesPerSecond = 2320.6
-MPI Rank 1: 08/16/2016 09:57:56:  Epoch[ 1 of 3]-Minibatch[ 111- 120, 37.50%]: CrossEntropyWithSoftmax = 3.27255549 * 640; EvalErrorPrediction = 0.79531250 * 640; time = 0.2606s; samplesPerSecond = 2456.1
-MPI Rank 1: 08/16/2016 09:57:57:  Epoch[ 1 of 3]-Minibatch[ 121- 130, 40.62%]: CrossEntropyWithSoftmax = 3.19692805 * 640; EvalErrorPrediction = 0.78906250 * 640; time = 0.2689s; samplesPerSecond = 2380.5
-MPI Rank 1: 08/16/2016 09:57:57:  Epoch[ 1 of 3]-Minibatch[ 131- 140, 43.75%]: CrossEntropyWithSoftmax = 3.06020026 * 640; EvalErrorPrediction = 0.75937500 * 640; time = 0.2573s; samplesPerSecond = 2487.8
-MPI Rank 1: 08/16/2016 09:57:57:  Epoch[ 1 of 3]-Minibatch[ 141- 150, 46.88%]: CrossEntropyWithSoftmax = 2.95745162 * 640; EvalErrorPrediction = 0.71093750 * 640; time = 0.2693s; samplesPerSecond = 2376.7
-MPI Rank 1: 08/16/2016 09:57:57:  Epoch[ 1 of 3]-Minibatch[ 151- 160, 50.00%]: CrossEntropyWithSoftmax = 3.10529802 * 640; EvalErrorPrediction = 0.75000000 * 640; time = 0.2667s; samplesPerSecond = 2399.3
-MPI Rank 1: 08/16/2016 09:57:58:  Epoch[ 1 of 3]-Minibatch[ 161- 170, 53.12%]: CrossEntropyWithSoftmax = 2.81919831 * 640; EvalErrorPrediction = 0.70156250 * 640; time = 0.2795s; samplesPerSecond = 2289.8
-MPI Rank 1: 08/16/2016 09:57:58:  Epoch[ 1 of 3]-Minibatch[ 171- 180, 56.25%]: CrossEntropyWithSoftmax = 2.71884079 * 640; EvalErrorPrediction = 0.65156250 * 640; time = 0.2774s; samplesPerSecond = 2307.5
-MPI Rank 1: 08/16/2016 09:57:58:  Epoch[ 1 of 3]-Minibatch[ 181- 190, 59.38%]: CrossEntropyWithSoftmax = 2.81172687 * 640; EvalErrorPrediction = 0.71250000 * 640; time = 0.2751s; samplesPerSecond = 2326.0
-MPI Rank 1: 08/16/2016 09:57:59:  Epoch[ 1 of 3]-Minibatch[ 191- 200, 62.50%]: CrossEntropyWithSoftmax = 2.71883154 * 640; EvalErrorPrediction = 0.67500000 * 640; time = 0.2692s; samplesPerSecond = 2377.7
-MPI Rank 1: 08/16/2016 09:57:59:  Epoch[ 1 of 3]-Minibatch[ 201- 210, 65.62%]: CrossEntropyWithSoftmax = 2.58180764 * 640; EvalErrorPrediction = 0.65468750 * 640; time = 0.2771s; samplesPerSecond = 2309.9
-MPI Rank 1: 08/16/2016 09:57:59:  Epoch[ 1 of 3]-Minibatch[ 211- 220, 68.75%]: CrossEntropyWithSoftmax = 2.58988172 * 640; EvalErrorPrediction = 0.65312500 * 640; time = 0.2761s; samplesPerSecond = 2318.0
-MPI Rank 1: 08/16/2016 09:57:59:  Epoch[ 1 of 3]-Minibatch[ 221- 230, 71.88%]: CrossEntropyWithSoftmax = 2.51621962 * 640; EvalErrorPrediction = 0.65000000 * 640; time = 0.2745s; samplesPerSecond = 2331.9
-MPI Rank 1: 08/16/2016 09:58:00:  Epoch[ 1 of 3]-Minibatch[ 231- 240, 75.00%]: CrossEntropyWithSoftmax = 2.54161790 * 640; EvalErrorPrediction = 0.65000000 * 640; time = 0.2589s; samplesPerSecond = 2471.6
-MPI Rank 1: 08/16/2016 09:58:00:  Epoch[ 1 of 3]-Minibatch[ 241- 250, 78.12%]: CrossEntropyWithSoftmax = 2.47626842 * 640; EvalErrorPrediction = 0.64218750 * 640; time = 0.2558s; samplesPerSecond = 2502.1
-MPI Rank 1: 08/16/2016 09:58:00:  Epoch[ 1 of 3]-Minibatch[ 251- 260, 81.25%]: CrossEntropyWithSoftmax = 2.38693259 * 640; EvalErrorPrediction = 0.62343750 * 640; time = 0.2782s; samplesPerSecond = 2300.2
-MPI Rank 1: 08/16/2016 09:58:00:  Epoch[ 1 of 3]-Minibatch[ 261- 270, 84.38%]: CrossEntropyWithSoftmax = 2.25003729 * 640; EvalErrorPrediction = 0.57968750 * 640; time = 0.2723s; samplesPerSecond = 2350.5
-MPI Rank 1: 08/16/2016 09:58:01:  Epoch[ 1 of 3]-Minibatch[ 271- 280, 87.50%]: CrossEntropyWithSoftmax = 2.50525264 * 640; EvalErrorPrediction = 0.66093750 * 640; time = 0.2652s; samplesPerSecond = 2413.6
-MPI Rank 1: 08/16/2016 09:58:01:  Epoch[ 1 of 3]-Minibatch[ 281- 290, 90.62%]: CrossEntropyWithSoftmax = 2.25697158 * 640; EvalErrorPrediction = 0.59062500 * 640; time = 0.2708s; samplesPerSecond = 2363.4
-MPI Rank 1: 08/16/2016 09:58:01:  Epoch[ 1 of 3]-Minibatch[ 291- 300, 93.75%]: CrossEntropyWithSoftmax = 2.24761175 * 640; EvalErrorPrediction = 0.60312500 * 640; time = 0.2668s; samplesPerSecond = 2398.6
-MPI Rank 1: 08/16/2016 09:58:02:  Epoch[ 1 of 3]-Minibatch[ 301- 310, 96.88%]: CrossEntropyWithSoftmax = 2.22232242 * 640; EvalErrorPrediction = 0.58281250 * 640; time = 0.2702s; samplesPerSecond = 2368.3
-MPI Rank 1: 08/16/2016 09:58:02:  Epoch[ 1 of 3]-Minibatch[ 311- 320, 100.00%]: CrossEntropyWithSoftmax = 2.22216501 * 640; EvalErrorPrediction = 0.60468750 * 640; time = 0.2689s; samplesPerSecond = 2380.4
-MPI Rank 1: 08/16/2016 09:58:02: Finished Epoch[ 1 of 3]: [Training] CrossEntropyWithSoftmax = 3.02988126 * 20480; EvalErrorPrediction = 0.73022461 * 20480; totalSamplesSeen = 20480; learningRatePerSample = 0.015625; epochTime=8.69267s
+MPI Rank 1: 05/03/2016 18:05:00: Final Results: Minibatch[1-1299]: CrossEntropyWithSoftmax = 2.18242407 * 83050; perplexity = 8.86777634; EvalErrorPrediction = 0.58616496 * 83050
+MPI Rank 1: 05/03/2016 18:05:00: Finished Epoch[ 1 of 3]: [Validate] CrossEntropyWithSoftmax = 2.18242407 * 83050; EvalErrorPrediction = 0.58616496 * 83050
+MPI Rank 1: 
+MPI Rank 1: 05/03/2016 18:05:00: Starting Epoch 2: learning rate per sample = 0.001953  effective momentum = 0.656119  momentum as time constant = 607.5 samples
+MPI Rank 1: minibatchiterator: epoch 1: frames [20480..40960] (first utterance at frame 20480), data subset 1 of 2, with 1 datapasses
+MPI Rank 1: 
+MPI Rank 1: 05/03/2016 18:05:00: Starting minibatch loop, DataParallelSGD training (MyRank = 1, NumNodes = 2, NumGradientBits = 64), distributed reading is ENABLED.
+MPI Rank 1: 05/03/2016 18:05:01:  Epoch[ 2 of 3]-Minibatch[   1-  10, 12.50%]: CrossEntropyWithSoftmax = 2.05064112 * 2560; EvalErrorPrediction = 0.55039063 * 2560; time = 1.5371s; samplesPerSecond = 1665.4
+MPI Rank 1: 05/03/2016 18:05:03:  Epoch[ 2 of 3]-Minibatch[  11-  20, 25.00%]: CrossEntropyWithSoftmax = 2.02000655 * 2560; EvalErrorPrediction = 0.54492188 * 2560; time = 1.3698s; samplesPerSecond = 1868.8
+MPI Rank 1: 05/03/2016 18:05:04:  Epoch[ 2 of 3]-Minibatch[  21-  30, 37.50%]: CrossEntropyWithSoftmax = 2.01868507 * 2560; EvalErrorPrediction = 0.55000000 * 2560; time = 1.3199s; samplesPerSecond = 1939.6
+MPI Rank 1: 05/03/2016 18:05:06:  Epoch[ 2 of 3]-Minibatch[  31-  40, 50.00%]: CrossEntropyWithSoftmax = 1.96698601 * 2560; EvalErrorPrediction = 0.53867188 * 2560; time = 1.4961s; samplesPerSecond = 1711.1
+MPI Rank 1: 05/03/2016 18:05:07:  Epoch[ 2 of 3]-Minibatch[  41-  50, 62.50%]: CrossEntropyWithSoftmax = 1.93942125 * 2560; EvalErrorPrediction = 0.54023438 * 2560; time = 1.1344s; samplesPerSecond = 2256.6
+MPI Rank 1: 05/03/2016 18:05:08:  Epoch[ 2 of 3]-Minibatch[  51-  60, 75.00%]: CrossEntropyWithSoftmax = 2.00412188 * 2560; EvalErrorPrediction = 0.54335937 * 2560; time = 1.3900s; samplesPerSecond = 1841.7
+MPI Rank 1: 05/03/2016 18:05:09:  Epoch[ 2 of 3]-Minibatch[  61-  70, 87.50%]: CrossEntropyWithSoftmax = 1.93180079 * 2560; EvalErrorPrediction = 0.52343750 * 2560; time = 1.3492s; samplesPerSecond = 1897.5
+MPI Rank 1: 05/03/2016 18:05:11:  Epoch[ 2 of 3]-Minibatch[  71-  80, 100.00%]: CrossEntropyWithSoftmax = 1.94186507 * 2560; EvalErrorPrediction = 0.54257813 * 2560; time = 1.3228s; samplesPerSecond = 1935.2
+MPI Rank 1: 05/03/2016 18:05:11: Finished Epoch[ 2 of 3]: [Training] CrossEntropyWithSoftmax = 1.98419097 * 20480; EvalErrorPrediction = 0.54169922 * 20480; totalSamplesSeen = 40960; learningRatePerSample = 0.001953125; epochTime=10.9349s
 MPI Rank 1: minibatchiterator: epoch 0: frames [0..83050] (first utterance at frame 0), data subset 1 of 2, with 1 datapasses
-MPI Rank 1: 08/16/2016 09:58:31: Final Results: Minibatch[1-1299]: CrossEntropyWithSoftmax = 2.23112813 * 83050; perplexity = 9.31036343; EvalErrorPrediction = 0.61196869 * 83050
-MPI Rank 1: 08/16/2016 09:58:31: Finished Epoch[ 1 of 3]: [Validate] CrossEntropyWithSoftmax = 2.23112813 * 83050; EvalErrorPrediction = 0.61196869 * 83050
->>>>>>> 8493f118
-MPI Rank 1: 
-MPI Rank 1: 08/16/2016 09:58:31: Starting Epoch 2: learning rate per sample = 0.001953  effective momentum = 0.656119  momentum as time constant = 607.5 samples
-MPI Rank 1: minibatchiterator: epoch 1: frames [20480..40960] (first utterance at frame 20480), data subset 1 of 2, with 1 datapasses
-MPI Rank 1: 
-<<<<<<< HEAD
-MPI Rank 1: 05/03/2016 18:05:00: Starting minibatch loop, DataParallelSGD training (MyRank = 1, NumNodes = 2, NumGradientBits = 64), distributed reading is ENABLED.
-MPI Rank 1: 05/03/2016 18:05:01:  Epoch[ 2 of 3]-Minibatch[   1-  10, 12.50%]: CrossEntropyWithSoftmax = 2.05064112 * 2560; EvalClassificationError = 0.55039063 * 2560; time = 1.5371s; samplesPerSecond = 1665.4
-MPI Rank 1: 05/03/2016 18:05:03:  Epoch[ 2 of 3]-Minibatch[  11-  20, 25.00%]: CrossEntropyWithSoftmax = 2.02000655 * 2560; EvalClassificationError = 0.54492188 * 2560; time = 1.3698s; samplesPerSecond = 1868.8
-MPI Rank 1: 05/03/2016 18:05:04:  Epoch[ 2 of 3]-Minibatch[  21-  30, 37.50%]: CrossEntropyWithSoftmax = 2.01868507 * 2560; EvalClassificationError = 0.55000000 * 2560; time = 1.3199s; samplesPerSecond = 1939.6
-MPI Rank 1: 05/03/2016 18:05:06:  Epoch[ 2 of 3]-Minibatch[  31-  40, 50.00%]: CrossEntropyWithSoftmax = 1.96698601 * 2560; EvalClassificationError = 0.53867188 * 2560; time = 1.4961s; samplesPerSecond = 1711.1
-MPI Rank 1: 05/03/2016 18:05:07:  Epoch[ 2 of 3]-Minibatch[  41-  50, 62.50%]: CrossEntropyWithSoftmax = 1.93942125 * 2560; EvalClassificationError = 0.54023438 * 2560; time = 1.1344s; samplesPerSecond = 2256.6
-MPI Rank 1: 05/03/2016 18:05:08:  Epoch[ 2 of 3]-Minibatch[  51-  60, 75.00%]: CrossEntropyWithSoftmax = 2.00412188 * 2560; EvalClassificationError = 0.54335937 * 2560; time = 1.3900s; samplesPerSecond = 1841.7
-MPI Rank 1: 05/03/2016 18:05:09:  Epoch[ 2 of 3]-Minibatch[  61-  70, 87.50%]: CrossEntropyWithSoftmax = 1.93180079 * 2560; EvalClassificationError = 0.52343750 * 2560; time = 1.3492s; samplesPerSecond = 1897.5
-MPI Rank 1: 05/03/2016 18:05:11:  Epoch[ 2 of 3]-Minibatch[  71-  80, 100.00%]: CrossEntropyWithSoftmax = 1.94186507 * 2560; EvalClassificationError = 0.54257813 * 2560; time = 1.3228s; samplesPerSecond = 1935.2
-MPI Rank 1: 05/03/2016 18:05:11: Finished Epoch[ 2 of 3]: [Training] CrossEntropyWithSoftmax = 1.98419097 * 20480; EvalClassificationError = 0.54169922 * 20480; totalSamplesSeen = 40960; learningRatePerSample = 0.001953125; epochTime=10.9349s
+MPI Rank 1: 05/03/2016 18:05:33: Final Results: Minibatch[1-326]: CrossEntropyWithSoftmax = 1.89747943 * 83050; perplexity = 6.66906339; EvalErrorPrediction = 0.52758579 * 83050
+MPI Rank 1: 05/03/2016 18:05:33: Finished Epoch[ 2 of 3]: [Validate] CrossEntropyWithSoftmax = 1.89747943 * 83050; EvalErrorPrediction = 0.52758579 * 83050
+MPI Rank 1: 
+MPI Rank 1: 05/03/2016 18:05:33: Starting Epoch 3: learning rate per sample = 0.000098  effective momentum = 0.656119  momentum as time constant = 2429.9 samples
+MPI Rank 1: minibatchiterator: epoch 2: frames [40960..61440] (first utterance at frame 40960), data subset 1 of 2, with 1 datapasses
+MPI Rank 1: 
+MPI Rank 1: 05/03/2016 18:05:33: Starting minibatch loop, DataParallelSGD training (MyRank = 1, NumNodes = 2, NumGradientBits = 64), distributed reading is ENABLED.
+MPI Rank 1: 05/03/2016 18:05:37:  Epoch[ 3 of 3]-Minibatch[   1-  10, 50.00%]: CrossEntropyWithSoftmax = 1.90809843 * 10240; EvalErrorPrediction = 0.52558594 * 10240; time = 3.9353s; samplesPerSecond = 2602.1
+MPI Rank 1: 05/03/2016 18:05:41:  Epoch[ 3 of 3]-Minibatch[  11-  20, 100.00%]: CrossEntropyWithSoftmax = 1.90322337 * 10240; EvalErrorPrediction = 0.52568359 * 10240; time = 3.9866s; samplesPerSecond = 2568.6
+MPI Rank 1: 05/03/2016 18:05:41: Finished Epoch[ 3 of 3]: [Training] CrossEntropyWithSoftmax = 1.90566090 * 20480; EvalErrorPrediction = 0.52563477 * 20480; totalSamplesSeen = 61440; learningRatePerSample = 9.7656251e-05; epochTime=7.94927s
 MPI Rank 1: minibatchiterator: epoch 0: frames [0..83050] (first utterance at frame 0), data subset 1 of 2, with 1 datapasses
-MPI Rank 1: 05/03/2016 18:05:33: Final Results: Minibatch[1-326]: CrossEntropyWithSoftmax = 1.89747943 * 83050; perplexity = 6.66906339; EvalClassificationError = 0.52758579 * 83050
-MPI Rank 1: 05/03/2016 18:05:33: Finished Epoch[ 2 of 3]: [Validate] CrossEntropyWithSoftmax = 1.89747943 * 83050; EvalClassificationError = 0.52758579 * 83050
-=======
-MPI Rank 1: 08/16/2016 09:58:31: Starting minibatch loop, DataParallelSGD training (MyRank = 1, NumNodes = 2, NumGradientBits = 64), distributed reading is ENABLED.
-MPI Rank 1: 08/16/2016 09:58:32:  Epoch[ 2 of 3]-Minibatch[   1-  10, 12.50%]: CrossEntropyWithSoftmax = 2.12679700 * 2560; EvalErrorPrediction = 0.56601563 * 2560; time = 0.8264s; samplesPerSecond = 3097.6
-MPI Rank 1: 08/16/2016 09:58:32:  Epoch[ 2 of 3]-Minibatch[  11-  20, 25.00%]: CrossEntropyWithSoftmax = 2.04568504 * 2560; EvalErrorPrediction = 0.55429688 * 2560; time = 0.8080s; samplesPerSecond = 3168.2
-MPI Rank 1: 08/16/2016 09:58:33:  Epoch[ 2 of 3]-Minibatch[  21-  30, 37.50%]: CrossEntropyWithSoftmax = 2.02935394 * 2560; EvalErrorPrediction = 0.54570312 * 2560; time = 0.7977s; samplesPerSecond = 3209.3
-MPI Rank 1: 08/16/2016 09:58:34:  Epoch[ 2 of 3]-Minibatch[  31-  40, 50.00%]: CrossEntropyWithSoftmax = 2.01533190 * 2560; EvalErrorPrediction = 0.55898437 * 2560; time = 0.7962s; samplesPerSecond = 3215.1
-MPI Rank 1: 08/16/2016 09:58:35:  Epoch[ 2 of 3]-Minibatch[  41-  50, 62.50%]: CrossEntropyWithSoftmax = 2.00654444 * 2560; EvalErrorPrediction = 0.54296875 * 2560; time = 0.7883s; samplesPerSecond = 3247.5
-MPI Rank 1: 08/16/2016 09:58:36:  Epoch[ 2 of 3]-Minibatch[  51-  60, 75.00%]: CrossEntropyWithSoftmax = 1.94945520 * 2560; EvalErrorPrediction = 0.53359375 * 2560; time = 0.7919s; samplesPerSecond = 3232.6
-MPI Rank 1: 08/16/2016 09:58:36:  Epoch[ 2 of 3]-Minibatch[  61-  70, 87.50%]: CrossEntropyWithSoftmax = 1.94218281 * 2560; EvalErrorPrediction = 0.52421875 * 2560; time = 0.7953s; samplesPerSecond = 3219.0
-MPI Rank 1: 08/16/2016 09:58:37:  Epoch[ 2 of 3]-Minibatch[  71-  80, 100.00%]: CrossEntropyWithSoftmax = 1.92847361 * 2560; EvalErrorPrediction = 0.52929688 * 2560; time = 0.7827s; samplesPerSecond = 3270.8
-MPI Rank 1: 08/16/2016 09:58:37: Finished Epoch[ 2 of 3]: [Training] CrossEntropyWithSoftmax = 2.00547799 * 20480; EvalErrorPrediction = 0.54438477 * 20480; totalSamplesSeen = 40960; learningRatePerSample = 0.001953125; epochTime=6.3921s
-MPI Rank 1: minibatchiterator: epoch 0: frames [0..83050] (first utterance at frame 0), data subset 1 of 2, with 1 datapasses
-MPI Rank 1: 08/16/2016 09:59:05: Final Results: Minibatch[1-326]: CrossEntropyWithSoftmax = 1.91178842 * 83050; perplexity = 6.76517694; EvalErrorPrediction = 0.52972908 * 83050
-MPI Rank 1: 08/16/2016 09:59:05: Finished Epoch[ 2 of 3]: [Validate] CrossEntropyWithSoftmax = 1.91178842 * 83050; EvalErrorPrediction = 0.52972908 * 83050
->>>>>>> 8493f118
-MPI Rank 1: 
-MPI Rank 1: 08/16/2016 09:59:05: Starting Epoch 3: learning rate per sample = 0.000098  effective momentum = 0.656119  momentum as time constant = 2429.9 samples
-MPI Rank 1: minibatchiterator: epoch 2: frames [40960..61440] (first utterance at frame 40960), data subset 1 of 2, with 1 datapasses
-MPI Rank 1: 
-<<<<<<< HEAD
-MPI Rank 1: 05/03/2016 18:05:33: Starting minibatch loop, DataParallelSGD training (MyRank = 1, NumNodes = 2, NumGradientBits = 64), distributed reading is ENABLED.
-MPI Rank 1: 05/03/2016 18:05:37:  Epoch[ 3 of 3]-Minibatch[   1-  10, 50.00%]: CrossEntropyWithSoftmax = 1.90809843 * 10240; EvalClassificationError = 0.52558594 * 10240; time = 3.9353s; samplesPerSecond = 2602.1
-MPI Rank 1: 05/03/2016 18:05:41:  Epoch[ 3 of 3]-Minibatch[  11-  20, 100.00%]: CrossEntropyWithSoftmax = 1.90322337 * 10240; EvalClassificationError = 0.52568359 * 10240; time = 3.9866s; samplesPerSecond = 2568.6
-MPI Rank 1: 05/03/2016 18:05:41: Finished Epoch[ 3 of 3]: [Training] CrossEntropyWithSoftmax = 1.90566090 * 20480; EvalClassificationError = 0.52563477 * 20480; totalSamplesSeen = 61440; learningRatePerSample = 9.7656251e-05; epochTime=7.94927s
-MPI Rank 1: minibatchiterator: epoch 0: frames [0..83050] (first utterance at frame 0), data subset 1 of 2, with 1 datapasses
-MPI Rank 1: 05/03/2016 18:06:02: Final Results: Minibatch[1-83]: CrossEntropyWithSoftmax = 1.87717371 * 83050; perplexity = 6.53500893; EvalClassificationError = 0.51938591 * 83050
-MPI Rank 1: 05/03/2016 18:06:02: Finished Epoch[ 3 of 3]: [Validate] CrossEntropyWithSoftmax = 1.87717371 * 83050; EvalClassificationError = 0.51938591 * 83050
+MPI Rank 1: 05/03/2016 18:06:02: Final Results: Minibatch[1-83]: CrossEntropyWithSoftmax = 1.87717371 * 83050; perplexity = 6.53500893; EvalErrorPrediction = 0.51938591 * 83050
+MPI Rank 1: 05/03/2016 18:06:02: Finished Epoch[ 3 of 3]: [Validate] CrossEntropyWithSoftmax = 1.87717371 * 83050; EvalErrorPrediction = 0.51938591 * 83050
 MPI Rank 1: 05/03/2016 18:06:02: CNTKCommandTrainEnd: speechTrain
-=======
-MPI Rank 1: 08/16/2016 09:59:05: Starting minibatch loop, DataParallelSGD training (MyRank = 1, NumNodes = 2, NumGradientBits = 64), distributed reading is ENABLED.
-MPI Rank 1: 08/16/2016 09:59:08:  Epoch[ 3 of 3]-Minibatch[   1-  10, 50.00%]: CrossEntropyWithSoftmax = 1.93108721 * 10240; EvalErrorPrediction = 0.52958984 * 10240; time = 2.8859s; samplesPerSecond = 3548.3
-MPI Rank 1: 08/16/2016 09:59:10:  Epoch[ 3 of 3]-Minibatch[  11-  20, 100.00%]: CrossEntropyWithSoftmax = 1.95098710 * 10240; EvalErrorPrediction = 0.54755859 * 10240; time = 2.8075s; samplesPerSecond = 3647.4
-MPI Rank 1: 08/16/2016 09:59:10: Finished Epoch[ 3 of 3]: [Training] CrossEntropyWithSoftmax = 1.94103716 * 20480; EvalErrorPrediction = 0.53857422 * 20480; totalSamplesSeen = 61440; learningRatePerSample = 9.7656251e-05; epochTime=5.7s
-MPI Rank 1: minibatchiterator: epoch 0: frames [0..83050] (first utterance at frame 0), data subset 1 of 2, with 1 datapasses
-MPI Rank 1: 08/16/2016 09:59:37: Final Results: Minibatch[1-83]: CrossEntropyWithSoftmax = 1.88963921 * 83050; perplexity = 6.61698094; EvalErrorPrediction = 0.52007225 * 83050
-MPI Rank 1: 08/16/2016 09:59:37: Finished Epoch[ 3 of 3]: [Validate] CrossEntropyWithSoftmax = 1.88963921 * 83050; EvalErrorPrediction = 0.52007225 * 83050
-MPI Rank 1: 08/16/2016 09:59:37: CNTKCommandTrainEnd: speechTrain
->>>>>>> 8493f118
-MPI Rank 1: 
-MPI Rank 1: 08/16/2016 09:59:37: Action "train" complete.
-MPI Rank 1: 
-MPI Rank 1: 08/16/2016 09:59:37: __COMPLETED__
-MPI Rank 1: ~MPIWrapper+MPI Rank 1: 
+MPI Rank 1: 05/03/2016 18:06:02: Action "train" complete.
+MPI Rank 1: 
+MPI Rank 1: 05/03/2016 18:06:02: __COMPLETED__